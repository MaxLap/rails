--- conflicted
+++ resolved
@@ -886,20 +886,13 @@
               instances = fixtures.map do |fixture|
                 @fixture_cache[fixture_name].delete(fixture) if force_reload
 
-<<<<<<< HEAD
-              if @loaded_fixtures[table_name][fixture.to_s]
-                ActiveRecord::IdentityMap.without do
-                  @fixture_cache[table_name][fixture] ||= @loaded_fixtures[table_name][fixture.to_s].find
-                end
-              else
-                raise StandardError, "No fixture with name '#{fixture}' found for table '#{table_name}'"
-=======
                 if @loaded_fixtures[fixture_name][fixture.to_s]
-                  @fixture_cache[fixture_name][fixture] ||= @loaded_fixtures[fixture_name][fixture.to_s].find
+                  ActiveRecord::IdentityMap.without do
+                    @fixture_cache[fixture_name][fixture] ||= @loaded_fixtures[fixture_name][fixture.to_s].find
+                  end
                 else
                   raise StandardError, "No fixture with name '#{fixture}' found for table '#{fixture_name}'"
                 end
->>>>>>> 1644663b
               end
 
               instances.size == 1 ? instances.first : instances
