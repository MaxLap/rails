require 'active_support/core_ext/array/wrap'
require 'active_support/core_ext/enumerable'

module ActiveRecord
  # See ActiveRecord::AssociationPreload::ClassMethods for documentation.
  module AssociationPreload #:nodoc:
    extend ActiveSupport::Concern

    # Implements the details of eager loading of Active Record associations.
    # Application developers should not use this module directly.
    #
    # <tt>ActiveRecord::Base</tt> is extended with this module. The source code in
    # <tt>ActiveRecord::Base</tt> references methods defined in this module.
    #
    # Note that 'eager loading' and 'preloading' are actually the same thing.
    # However, there are two different eager loading strategies.
    #
    # The first one is by using table joins. This was only strategy available
    # prior to Rails 2.1. Suppose that you have an Author model with columns
    # 'name' and 'age', and a Book model with columns 'name' and 'sales'. Using
    # this strategy, Active Record would try to retrieve all data for an author
    # and all of its books via a single query:
    #
    #   SELECT * FROM authors
    #   LEFT OUTER JOIN books ON authors.id = books.id
    #   WHERE authors.name = 'Ken Akamatsu'
    #
    # However, this could result in many rows that contain redundant data. After
    # having received the first row, we already have enough data to instantiate
    # the Author object. In all subsequent rows, only the data for the joined
    # 'books' table is useful; the joined 'authors' data is just redundant, and
    # processing this redundant data takes memory and CPU time. The problem
    # quickly becomes worse and worse as the level of eager loading increases
    # (i.e. if Active Record is to eager load the associations' associations as
    # well).
    #
    # The second strategy is to use multiple database queries, one for each
    # level of association. Since Rails 2.1, this is the default strategy. In
    # situations where a table join is necessary (e.g. when the +:conditions+
    # option references an association's column), it will fallback to the table
    # join strategy.
    #
    # See also ActiveRecord::Associations::ClassMethods, which explains eager
    # loading in a more high-level (application developer-friendly) manner.
    module ClassMethods
      protected

      # Eager loads the named associations for the given Active Record record(s).
      #
      # In this description, 'association name' shall refer to the name passed
      # to an association creation method. For example, a model that specifies
      # <tt>belongs_to :author</tt>, <tt>has_many :buyers</tt> has association
      # names +:author+ and +:buyers+.
      #
      # == Parameters
      # +records+ is an array of ActiveRecord::Base. This array needs not be flat,
      # i.e. +records+ itself may also contain arrays of records. In any case,
      # +preload_associations+ will preload the all associations records by
      # flattening +records+.
      #
      # +associations+ specifies one or more associations that you want to
      # preload. It may be:
      # - a Symbol or a String which specifies a single association name. For
      #   example, specifying +:books+ allows this method to preload all books
      #   for an Author.
      # - an Array which specifies multiple association names. This array
      #   is processed recursively. For example, specifying <tt>[:avatar, :books]</tt>
      #   allows this method to preload an author's avatar as well as all of his
      #   books.
      # - a Hash which specifies multiple association names, as well as
      #   association names for the to-be-preloaded association objects. For
      #   example, specifying <tt>{ :author => :avatar }</tt> will preload a
      #   book's author, as well as that author's avatar.
      #
      # +:associations+ has the same format as the +:include+ option for
      # <tt>ActiveRecord::Base.find</tt>. So +associations+ could look like this:
      #
      #   :books
      #   [ :books, :author ]
      #   { :author => :avatar }
      #   [ :books, { :author => :avatar } ]
      #
      # +preload_options+ contains options that will be passed to ActiveRecord::Base#find
      # (which is called under the hood for preloading records). But it is passed
      # only one level deep in the +associations+ argument, i.e. it's not passed
      # to the child associations when +associations+ is a Hash.
      def preload_associations(records, associations, preload_options={})
        records = Array.wrap(records).compact.uniq
        return if records.empty?
        case associations
        when Array then associations.each {|association| preload_associations(records, association, preload_options)}
        when Symbol, String then preload_one_association(records, associations.to_sym, preload_options)
        when Hash then
          associations.each do |parent, child|
            raise "parent must be an association name" unless parent.is_a?(String) || parent.is_a?(Symbol)
            preload_associations(records, parent, preload_options)
            reflection = reflections[parent]
            parents = records.sum { |record| Array.wrap(record.send(reflection.name)) }
            unless parents.empty?
              parents.first.class.preload_associations(parents, child)
            end
          end
        end
      end

      private

      # Preloads a specific named association for the given records. This is
      # called by +preload_associations+ as its base case.
      def preload_one_association(records, association, preload_options={})
        class_to_reflection = {}
        # Not all records have the same class, so group then preload
        # group on the reflection itself so that if various subclass share the same association then
        # we do not split them unnecessarily
        records.group_by { |record| class_to_reflection[record.class] ||= record.class.reflections[association]}.each do |reflection, _records|
          raise ConfigurationError, "Association named '#{ association }' was not found; perhaps you misspelled it?" unless reflection

          # 'reflection.macro' can return 'belongs_to', 'has_many', etc. Thus,
          # the following could call 'preload_belongs_to_association',
          # 'preload_has_many_association', etc.
          send("preload_#{reflection.macro}_association", _records, reflection, preload_options)
        end
      end

      def add_preloaded_records_to_collection(parent_records, reflection_name, associated_record)
        parent_records.each do |parent_record|
          association_proxy = parent_record.send(reflection_name)
          association_proxy.loaded
          association_proxy.target.push(*Array.wrap(associated_record))

          association_proxy.__send__(:set_inverse_instance, associated_record, parent_record)
        end
      end

      def add_preloaded_record_to_collection(parent_records, reflection_name, associated_record)
        parent_records.each do |parent_record|
          parent_record.send("set_#{reflection_name}_target", associated_record)
        end
      end

      def set_association_collection_records(id_to_record_map, reflection_name, associated_records, key)
        associated_records.each do |associated_record|
          mapped_records = id_to_record_map[associated_record[key].to_s]
          add_preloaded_records_to_collection(mapped_records, reflection_name, associated_record)
        end
      end

      def set_association_single_records(id_to_record_map, reflection_name, associated_records, key)
        seen_keys = {}
        associated_records.each do |associated_record|
          #this is a has_one or belongs_to: there should only be one record.
          #Unfortunately we can't (in portable way) ask the database for
          #'all records where foo_id in (x,y,z), but please
          # only one row per distinct foo_id' so this where we enforce that
          next if seen_keys[associated_record[key].to_s]
          seen_keys[associated_record[key].to_s] = true
          mapped_records = id_to_record_map[associated_record[key].to_s]
          mapped_records.each do |mapped_record|
            association_proxy = mapped_record.send("set_#{reflection_name}_target", associated_record)
            association_proxy.__send__(:set_inverse_instance, associated_record, mapped_record)
          end
        end

        id_to_record_map.each do |id, records|
          next if seen_keys.include?(id.to_s)
          records.each {|record| record.send("set_#{reflection_name}_target", nil) }
        end
      end

      # Given a collection of Active Record objects, constructs a Hash which maps
      # the objects' IDs to the relevant objects. Returns a 2-tuple
      # <tt>(id_to_record_map, ids)</tt> where +id_to_record_map+ is the Hash,
      # and +ids+ is an Array of record IDs.
      def construct_id_map(records, primary_key=nil)
        id_to_record_map = {}
        ids = []
        records.each do |record|
          primary_key ||= record.class.primary_key
          ids << record[primary_key]
          mapped_records = (id_to_record_map[ids.last.to_s] ||= [])
          mapped_records << record
        end
        ids.uniq!
        return id_to_record_map, ids
      end

      def preload_has_and_belongs_to_many_association(records, reflection, preload_options={})
        table_name = reflection.klass.quoted_table_name
        id_to_record_map, ids = construct_id_map(records)
        records.each {|record| record.send(reflection.name).loaded}
        options = reflection.options

        conditions = "t0.#{reflection.primary_key_name} #{in_or_equals_for_ids(ids)}"
        conditions << append_conditions(reflection, preload_options)

        associated_records = reflection.klass.unscoped.where([conditions, ids]).
            includes(options[:include]).
            joins("INNER JOIN #{connection.quote_table_name options[:join_table]} t0 ON #{reflection.klass.quoted_table_name}.#{reflection.klass.primary_key} = t0.#{reflection.association_foreign_key}").
            select("#{options[:select] || table_name+'.*'}, t0.#{reflection.primary_key_name} as the_parent_record_id").
            order(options[:order]).to_a

        set_association_collection_records(id_to_record_map, reflection.name, associated_records, 'the_parent_record_id')
      end

      def preload_has_one_or_has_many_association(records, reflection, preload_options={})
        if reflection.macro == :has_many
          return if records.first.send(reflection.name).loaded?
          records.each { |record| record.send(reflection.name).loaded }
        else
          return if records.first.send("loaded_#{reflection.name}?")
          records.each {|record| record.send("set_#{reflection.name}_target", nil)}
        end
        
        options = reflection.options
        
        if options[:through]
          records_with_through_records = preload_through_records(records, reflection, options[:through])
          all_through_records = records_with_through_records.map(&:last).flatten

          unless all_through_records.empty?
            source = reflection.source_reflection.name
            all_through_records.first.class.preload_associations(all_through_records, source, options)
            
            records_with_through_records.each do |record, through_records|
              source_records = through_records.map(&source).flatten.compact
              
              case reflection.macro
                when :has_many, :has_and_belongs_to_many
                  add_preloaded_records_to_collection([record], reflection.name, source_records)
                when :has_one, :belongs_to
                  add_preloaded_record_to_collection([record], reflection.name, source_records.first)
              end
            end
          end
        else
          id_to_record_map, ids = construct_id_map(records, reflection.options[:primary_key])
          associated_records = find_associated_records(ids, reflection, preload_options)
          
          if reflection.macro == :has_many
            set_association_collection_records(
              id_to_record_map, reflection.name,
              associated_records, reflection.primary_key_name
            )
          else
            set_association_single_records(
              id_to_record_map, reflection.name,
              associated_records, reflection.primary_key_name
            )
          end
        end
      end
      
      alias_method :preload_has_one_association, :preload_has_one_or_has_many_association
      alias_method :preload_has_many_association, :preload_has_one_or_has_many_association

      def preload_through_records(records, reflection, through_association)
<<<<<<< HEAD
        through_reflection = reflections[through_association]

        # If the same through record is loaded twice, we want to return exactly the same
        # object in the result, rather than two separate instances representing the same
        # record. This is so that we can preload the source association for each record,
        # and always be able to access the preloaded association regardless of where we
        # refer to the record.
        # 
        # Suffices to say, if AR had an identity map built in then this would be unnecessary.
        identity_map = {}
        
        options = {}
        
=======
>>>>>>> 6a3d6b7f
        if reflection.options[:source_type]
          interface = reflection.source_reflection.options[:foreign_type]
          options[:conditions] = ["#{connection.quote_column_name interface} = ?", reflection.options[:source_type]]
          records.compact!
        else
          if reflection.options[:conditions]
            options[:include]    = reflection.options[:include] ||
                                   reflection.options[:source] 
            options[:conditions] = reflection.options[:conditions]
          end
          
          options[:order] = reflection.options[:order]
        end
        
        records.first.class.preload_associations(records, through_association, options)

<<<<<<< HEAD
        records.map do |record|
          if reflection.options[:source_type]
            # Dont cache the association - we would only be caching a subset
=======
          # Dont cache the association - we would only be caching a subset
          records.map { |record|
>>>>>>> 6a3d6b7f
            proxy = record.send(through_association)
            
            if proxy.respond_to?(:target)
<<<<<<< HEAD
              through_records = proxy.target
              proxy.reset
            else # this is a has_one :through reflection
              through_records = proxy
            end
          else
            through_records = record.send(through_association)
          end
          
          through_records = Array.wrap(through_records).map do |through_record|
            identity_map[through_record] ||= through_record
          end
          
          [record, through_records]
=======
              Array.wrap(proxy.target).tap { proxy.reset }
            else # this is a has_one :through reflection
              [proxy].compact
            end
          }.flatten(1)
        else
          options = {}
          options[:include] = reflection.options[:include] || reflection.options[:source] if reflection.options[:conditions]
          options[:order] = reflection.options[:order]
          options[:conditions] = reflection.options[:conditions]
          records.first.class.preload_associations(records, through_association, options)

          records.map { |record|
            Array.wrap(record.send(through_association))
          }.flatten(1)
>>>>>>> 6a3d6b7f
        end
      end

      def preload_belongs_to_association(records, reflection, preload_options={})
        return if records.first.send("loaded_#{reflection.name}?")
        options = reflection.options
        primary_key_name = reflection.primary_key_name

        klasses_and_ids = {}

        if options[:polymorphic]
          polymorph_type = options[:foreign_type]

          # Construct a mapping from klass to a list of ids to load and a mapping of those ids back
          # to their parent_records
          records.each do |record|
            if klass = record.send(polymorph_type)
              klass_id = record.send(primary_key_name)
              if klass_id
                id_map = klasses_and_ids[klass] ||= {}
                (id_map[klass_id.to_s] ||= []) << record
              end
            end
          end
        else
          id_map = {}
          records.each do |record|
            key = record.send(primary_key_name)
            (id_map[key.to_s] ||= []) << record if key
          end
          klasses_and_ids[reflection.klass.name] = id_map unless id_map.empty?
        end

        klasses_and_ids.each do |klass_name, _id_map|
          klass = klass_name.constantize

          table_name = klass.quoted_table_name
          primary_key = reflection.options[:primary_key] || klass.primary_key
          column_type = klass.columns.detect{|c| c.name == primary_key}.type

          ids = _id_map.keys.map do |id|
            if column_type == :integer
              id.to_i
            elsif column_type == :float
              id.to_f
            else
              id
            end
          end

          conditions = "#{table_name}.#{connection.quote_column_name(primary_key)} #{in_or_equals_for_ids(ids)}"
          conditions << append_conditions(reflection, preload_options)

          associated_records = klass.unscoped.where([conditions, ids]).apply_finder_options(options.slice(:include, :select, :joins, :order)).to_a

          set_association_single_records(_id_map, reflection.name, associated_records, primary_key)
        end
      end

      def find_associated_records(ids, reflection, preload_options)
        options = reflection.options
        table_name = reflection.klass.quoted_table_name

        if interface = reflection.options[:as]
          conditions = "#{reflection.klass.quoted_table_name}.#{connection.quote_column_name "#{interface}_id"} #{in_or_equals_for_ids(ids)} and #{reflection.klass.quoted_table_name}.#{connection.quote_column_name "#{interface}_type"} = '#{self.base_class.sti_name}'"
        else
          foreign_key = reflection.primary_key_name
          conditions = "#{reflection.klass.quoted_table_name}.#{foreign_key} #{in_or_equals_for_ids(ids)}"
        end

        conditions << append_conditions(reflection, preload_options)

        find_options = {
          :select => preload_options[:select] || options[:select] || Arel::SqlLiteral.new("#{table_name}.*"),
          :include => preload_options[:include] || options[:include],
          :conditions => [conditions, ids],
          :joins => options[:joins],
          :group => preload_options[:group] || options[:group],
          :order => preload_options[:order] || options[:order]
        }

        reflection.klass.scoped.apply_finder_options(find_options).to_a
      end


      def interpolate_sql_for_preload(sql)
        instance_eval("%@#{sql.gsub('@', '\@')}@", __FILE__, __LINE__)
      end

      def append_conditions(reflection, preload_options)
        sql = ""
        sql << " AND (#{interpolate_sql_for_preload(reflection.sanitized_conditions)})" if reflection.sanitized_conditions
        sql << " AND (#{sanitize_sql preload_options[:conditions]})" if preload_options[:conditions]
        sql
      end

      def in_or_equals_for_ids(ids)
        ids.size > 1 ? "IN (?)" : "= ?"
      end
    end
  end
end<|MERGE_RESOLUTION|>--- conflicted
+++ resolved
@@ -254,9 +254,6 @@
       alias_method :preload_has_many_association, :preload_has_one_or_has_many_association
 
       def preload_through_records(records, reflection, through_association)
-<<<<<<< HEAD
-        through_reflection = reflections[through_association]
-
         # If the same through record is loaded twice, we want to return exactly the same
         # object in the result, rather than two separate instances representing the same
         # record. This is so that we can preload the source association for each record,
@@ -268,8 +265,6 @@
         
         options = {}
         
-=======
->>>>>>> 6a3d6b7f
         if reflection.options[:source_type]
           interface = reflection.source_reflection.options[:foreign_type]
           options[:conditions] = ["#{connection.quote_column_name interface} = ?", reflection.options[:source_type]]
@@ -286,18 +281,12 @@
         
         records.first.class.preload_associations(records, through_association, options)
 
-<<<<<<< HEAD
         records.map do |record|
           if reflection.options[:source_type]
             # Dont cache the association - we would only be caching a subset
-=======
-          # Dont cache the association - we would only be caching a subset
-          records.map { |record|
->>>>>>> 6a3d6b7f
             proxy = record.send(through_association)
             
             if proxy.respond_to?(:target)
-<<<<<<< HEAD
               through_records = proxy.target
               proxy.reset
             else # this is a has_one :through reflection
@@ -312,23 +301,6 @@
           end
           
           [record, through_records]
-=======
-              Array.wrap(proxy.target).tap { proxy.reset }
-            else # this is a has_one :through reflection
-              [proxy].compact
-            end
-          }.flatten(1)
-        else
-          options = {}
-          options[:include] = reflection.options[:include] || reflection.options[:source] if reflection.options[:conditions]
-          options[:order] = reflection.options[:order]
-          options[:conditions] = reflection.options[:conditions]
-          records.first.class.preload_associations(records, through_association, options)
-
-          records.map { |record|
-            Array.wrap(record.send(through_association))
-          }.flatten(1)
->>>>>>> 6a3d6b7f
         end
       end
 
