--- conflicted
+++ resolved
@@ -1,4 +1,3 @@
-<<<<<<< HEAD
 *   Fix n+1 query problem when eager loading nil associations (fixes #18312)
 
     *Sammy Larbi*
@@ -108,15 +107,12 @@
     *Sean Griffin*
 
 
+## Rails 4.2.2 (June 16, 2015) ##
+
+* No Changes *
+
+
 ## Rails 4.2.1 (March 19, 2015) ##
-=======
-## Rails 4.2.2 (June 16, 2015) ##
-
-* No Changes *
-
-
-## Rails 4.2.1 (March 19, 2014) ##
->>>>>>> 5d101c33
 
 *   Fixed ActiveRecord::Relation#becomes! and changed_attributes issues for type column
 
