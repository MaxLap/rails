--- conflicted
+++ resolved
@@ -1,4 +1,3 @@
-<<<<<<< HEAD
 *   `has_many :through` associations will no longer save the through record
     twice when added in an `after_create` callback defined before the
     associations.
@@ -48,10 +47,7 @@
     *Arun Agrawal*
 
 
-## Rails 4.0.6 (unreleased) ##
-=======
 ## Rails 4.0.6 (June 26, 2014) ##
->>>>>>> 276b72c6
 
 *   Fixed the inferred table name of a has_and_belongs_to_many auxiliar
     table inside a schema.
