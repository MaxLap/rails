## Rails 3.2.10 (unreleased)

<<<<<<< HEAD
*   Use `nil?` instead of `blank?` to check whether dynamic finder with a bang
    should raise RecordNotFound.
    Fixes #7238.

    *Nikita Afanasenko*

*   Fix deleting from a HABTM join table upon destroying an object of a model
    with optimistic locking enabled.
    Fixes #5332.

    *Nick Rogers*

*   Use query cache/uncache when using ENV["DATABASE_URL"].
    Fixes #6951. [Backport #8074]

    *kennyj*
=======
*  `#pluck` can be used on a relation with `select` clause. [Backport #8176]
   Fix #7551

   Example:

        Topic.select([:approved, :id]).order(:id).pluck(:id)

   *Yves Senn*
>>>>>>> d3006f35

*   Do not create useless database transaction when building `has_one` association. [Backport #8154]

    Example:

        User.has_one :profile
        User.new.build_profile

    *Bogdan Gusiev*

*   `AR::Base#attributes_before_type_cast` now returns unserialized values for serialized attributes.

    *Nikita Afanasenko*

*   Fix issue that raises `NameError` when overriding the `accepts_nested_attributes` in child classes.

    Before:

        class Shared::Person < ActiveRecord::Base
          has_one :address

          accepts_nested_attributes :address, :reject_if => :all_blank
        end

        class Person < Shared::Person
          accepts_nested_attributes :address
        end

        Person
        #=> NameError: method `address_attributes=' not defined in Person

    After:

        Person
        #=> Person(id: integer, ...)

    Fixes #8131.

    *Gabriel Sobrinho, Ricardo Henrique*


## Rails 3.2.9 (Nov 12, 2012) ##

*   Fix `find_in_batches` crashing when IDs are strings and start option is not specified.

    *Alexis Bernard*

*   Fix issue with collection associations calling first(n)/last(n) and attempting
    to set the inverse association when `:inverse_of` was used. Fixes #8087.

    *Carlos Antonio da Silva*

*   Fix bug when Column is trying to type cast boolean values to integer.
    Fixes #8067.

    *Rafael Mendonça França*

*   Fix bug where `rake db:test:prepare` tries to load the structure.sql into development database.
    Fixes #8032.

    *Grace Liu + Rafael Mendonça França*

*   Fixed support for `DATABASE_URL` environment variable for rake db tasks. *Grace Liu*

*   Fix bug where `update_columns` and `update_column` would not let you update the primary key column.

    *Henrik Nyh*

*   Decode URI encoded attributes on database connection URLs.

    *Shawn Veader*

*   Fix AR#dup to nullify the validation errors in the dup'ed object. Previously the original
    and the dup'ed object shared the same errors.

    *Christian Seiler*

*   Synchronize around deleting from the reserved connections hash.
    Fixes #7955

*   PostgreSQL adapter correctly fetches default values when using
    multiple schemas and domains in a db. Fixes #7914

    *Arturo Pie*

*   Fix deprecation notice when loading a collection association that
    selects columns from other tables, if a new record was previously
    built using that association.

    *Ernie Miller*

*   The postgres adapter now supports tables with capital letters.
    Fix #5920

    *Yves Senn*

*   `CollectionAssociation#count` returns `0` without querying if the
    parent record is not persisted.

    Before:

        person.pets.count
        # SELECT COUNT(*) FROM "pets" WHERE "pets"."person_id" IS NULL
        # => 0

    After:

        person.pets.count
        # fires without sql query
        # => 0

    *Francesco Rodriguez*

*   Fix `reset_counters` crashing on `has_many :through` associations.
    Fix #7822.

    *lulalala*

*   ConnectionPool recognizes checkout_timeout spec key as taking
    precedence over legacy wait_timeout spec key, can be used to avoid
    conflict with mysql2 use of wait_timeout.  Closes #7684.

    *jrochkind*

*   Rename field_changed? to _field_changed? so that users can create a field named field

    *Akira Matsuda*, backported by *Steve Klabnik*

*   Fix creation of through association models when using `collection=[]`
    on a `has_many :through` association from an unsaved model.
    Fix #7661.

    *Ernie Miller*

*   Explain only normal CRUD sql (select / update / insert / delete).
    Fix problem that explains unexplainable sql. Closes #7544 #6458.

    *kennyj*

*   Backport test coverage to ensure that PostgreSQL auto-reconnect functionality
    remains healthy.

    *Steve Jorgensen*

*   Use config['encoding'] instead of config['charset'] when executing
    databases.rake in the mysql/mysql2. A correct option for a database.yml
    is 'encoding'.

    *kennyj*

*   Fix ConnectionAdapters::Column.type_cast_code integer conversion,
    to always convert values to integer calling #to_i. Fixes #7509.

    *Thiago Pradi*

*   Fix time column type casting for invalid time string values to correctly return nil.

    *Adam Meehan*

*   Fix `becomes` when using a configured `inheritance_column`.

    *Yves Senn*

*   Fix `reset_counters` when there are multiple `belongs_to` association with the
    same foreign key and one of them have a counter cache.
    Fixes #5200.

    *Dave Desrochers*

*   Round usec when comparing timestamp attributes in the dirty tracking.
    Fixes #6975.

    *kennyj*

*   Use inversed parent for first and last child of has_many association.

    *Ravil Bayramgalin*

*   Fix Column.microseconds and Column.fast_string_to_date to avoid converting
    timestamp seconds to a float, since it occasionally results in inaccuracies
    with microsecond-precision times. Fixes #7352.

    *Ari Pollak*

*   Fix `increment!`, `decrement!`, `toggle!` that was skipping callbacks.
    Fixes #7306.

    *Rafael Mendonça França*

*   Fix AR#create to return an unsaved record when AR::RecordInvalid is
    raised. Fixes #3217.

    *Dave Yeu*

*   Remove unnecessary transaction when assigning has_one associations with a nil or equal value.
    Fix #7191.

    *kennyj*

*   Allow store to work with an empty column.
    Fix #4840.

    *Jeremy Walker*

*   Remove prepared statement from system query in postgresql adapter.
    Fix #5872.

    *Ivan Evtuhovich*

*   Make sure `:environment` task is executed before `db:schema:load` or `db:structure:load`
    Fixes #4772.

    *Seamus Abshere*


## Rails 3.2.8 (Aug 9, 2012) ##

*   Do not consider the numeric attribute as changed if the old value is zero and the new value
    is not a string.
    Fixes #7237.

    *Rafael Mendonça França*

*   Removes the deprecation of `update_attribute`. *fxn*

*   Reverted the deprecation of `composed_of`. *Rafael Mendonça França*

*   Reverted the deprecation of `*_sql` association options. They will
    be deprecated in 4.0 instead. *Jon Leighton*

*   Do not eager load AR session store. ActiveRecord::SessionStore depends on the abstract store
    in Action Pack. Eager loading this class would break client code that eager loads Active Record
    standalone.
    Fixes #7160

    *Xavier Noria*

*   Do not set RAILS_ENV to "development" when using `db:test:prepare` and related rake tasks.
    This was causing the truncation of the development database data when using RSpec.
    Fixes #7175.

    *Rafael Mendonça França*

## Rails 3.2.7 (Jul 26, 2012) ##

*   `:finder_sql` and `:counter_sql` options on collection associations
    are deprecated. Please transition to using scopes.

    *Jon Leighton*

*   `:insert_sql` and `:delete_sql` options on `has_and_belongs_to_many`
    associations are deprecated. Please transition to using `has_many
    :through`

    *Jon Leighton*

*   `composed_of` has been deprecated. You'll have to write your own accessor
    and mutator methods if you'd like to use value objects to represent some
    portion of your models.

    *Steve Klabnik*

*   `update_attribute` has been deprecated. Use `update_column` if
    you want to bypass mass-assignment protection, validations, callbacks,
    and touching of updated_at. Otherwise please use `update_attributes`.

    *Steve Klabnik*

## Rails 3.2.6 (Jun 12, 2012) ##

*   protect against the nesting of hashes changing the
    table context in the next call to build_from_hash. This fix
    covers this case as well.

    CVE-2012-2695

*   Revert earlier 'perf fix' (see 3.2.4 changelog / GH #6289). This
    change introduced a regression (GH #6609). assoc.clear and
    assoc.delete_all have loaded the association before doing the delete
    since at least Rails 2.3. Doing the delete without loading the
    records means that the `before_remove` and `after_remove` callbacks do
    not get invoked. Therefore, this change was less a fix a more an
    optimisation, which should only have gone into master.

    *Jon Leighton*

## Rails 3.2.5 (Jun 1, 2012) ##

*   Restore behavior of Active Record 3.2.3 scopes.
    A series of commits relating to preloading and scopes caused a regression.

    *Andrew White*


## Rails 3.2.4 (May 31, 2012) ##

*   Perf fix: Don't load the records when doing assoc.delete_all.
    GH #6289. *Jon Leighton*

*   Association preloading shouldn't be affected by the current scoping.
    This could cause infinite recursion and potentially other problems.
    See GH #5667. *Jon Leighton*

*   Datetime attributes are forced to be changed. GH #3965

*   Fix attribute casting. GH #5549

*   Fix #5667. Preloading should ignore scoping.

*   Predicate builder should not recurse for determining where columns.
    Thanks to Ben Murphy for reporting this! CVE-2012-2661


## Rails 3.2.3 (March 30, 2012) ##

*   Added find_or_create_by_{attribute}! dynamic method. *Andrew White*

*   Whitelist all attribute assignment by default. Change the default for newly generated applications to whitelist all attribute assignment.  Also update the generated model classes so users are reminded of the importance of attr_accessible. *NZKoz*

*   Update ActiveRecord::AttributeMethods#attribute_present? to return false for empty strings. *Jacobkg*

*   Fix associations when using per class databases. *larskanis*

*   Revert setting NOT NULL constraints in add_timestamps *fxn*

*   Fix mysql to use proper text types. Fixes #3931. *kennyj*

*   Fix #5069 - Protect foreign key from mass assignment through association builder. *byroot*


## Rails 3.2.2 (March 1, 2012) ##

*   No changes.


## Rails 3.2.1 (January 26, 2012) ##

*   The threshold for auto EXPLAIN is ignored if there's no logger. *fxn*

*   Call `to_s` on the value passed to `table_name=`, in particular symbols
    are supported (regression). *Sergey Nartimov*

*   Fix possible race condition when two threads try to define attribute
    methods for the same class. *Jon Leighton*


## Rails 3.2.0 (January 20, 2012) ##

*   Added a `with_lock` method to ActiveRecord objects, which starts
    a transaction, locks the object (pessimistically) and yields to the block.
    The method takes one (optional) parameter and passes it to `lock!`.

    Before:

        class Order < ActiveRecord::Base
          def cancel!
            transaction do
              lock!
              # ... cancelling logic
            end
          end
        end

    After:

        class Order < ActiveRecord::Base
          def cancel!
            with_lock do
              # ... cancelling logic
            end
          end
        end

    *Olek Janiszewski*

*   'on' and 'ON' boolean columns values are type casted to true
    *Santiago Pastorino*

*   Added ability to run migrations only for given scope, which allows
    to run migrations only from one engine (for example to revert changes
    from engine that you want to remove).

    Example:
      rake db:migrate SCOPE=blog

    *Piotr Sarnacki*

*   Migrations copied from engines are now scoped with engine's name,
    for example 01_create_posts.blog.rb. *Piotr Sarnacki*

*   Implements `AR::Base.silence_auto_explain`. This method allows the user to
    selectively disable automatic EXPLAINs within a block. *fxn*

*   Implements automatic EXPLAIN logging for slow queries.

    A new configuration parameter `config.active_record.auto_explain_threshold_in_seconds`
    determines what's to be considered a slow query. Setting that to `nil` disables
    this feature. Defaults are 0.5 in development mode, and `nil` in test and production
    modes.

    As of this writing there's support for SQLite, MySQL (mysql2 adapter), and
    PostgreSQL.

    *fxn*

*   Implemented ActiveRecord::Relation#pluck method

    Method returns Array of column value from table under ActiveRecord model

        Client.pluck(:id)

    *Bogdan Gusiev*

*   Automatic closure of connections in threads is deprecated.  For example
    the following code is deprecated:

    Thread.new { Post.find(1) }.join

    It should be changed to close the database connection at the end of
    the thread:

    Thread.new {
      Post.find(1)
      Post.connection.close
    }.join

    Only people who spawn threads in their application code need to worry
    about this change.

*   Deprecated:

      * `set_table_name`
      * `set_inheritance_column`
      * `set_sequence_name`
      * `set_primary_key`
      * `set_locking_column`

    Use an assignment method instead. For example, instead of `set_table_name`, use `self.table_name=`:

         class Project < ActiveRecord::Base
           self.table_name = "project"
         end

    Or define your own `self.table_name` method:

         class Post < ActiveRecord::Base
           def self.table_name
             "special_" + super
           end
         end
         Post.table_name # => "special_posts"

    *Jon Leighton*

*   Generated association methods are created within a separate module to allow overriding and
    composition using `super`. For a class named `MyModel`, the module is named
    `MyModel::GeneratedFeatureMethods`. It is included into the model class immediately after
    the `generated_attributes_methods` module defined in ActiveModel, so association methods
    override attribute methods of the same name. *Josh Susser*

*   Implemented ActiveRecord::Relation#explain. *fxn*

*   Add ActiveRecord::Relation#uniq for generating unique queries.

    Before:

        Client.select('DISTINCT name')

    After:

        Client.select(:name).uniq

    This also allows you to revert the unqueness in a relation:

        Client.select(:name).uniq.uniq(false)

    *Jon Leighton*

*   Support index sort order in sqlite, mysql and postgres adapters. *Vlad Jebelev*

*   Allow the :class_name option for associations to take a symbol (:Client) in addition to
    a string ('Client').

    This is to avoid confusing newbies, and to be consistent with the fact that other options
    like :foreign_key already allow a symbol or a string.

    *Jon Leighton*

*   In development mode the db:drop task also drops the test database. For symmetry with
    the db:create task. *Dmitriy Kiriyenko*

*   Added ActiveRecord::Base.store for declaring simple single-column key/value stores *DHH*

        class User < ActiveRecord::Base
          store :settings, accessors: [ :color, :homepage ]
        end

        u = User.new(color: 'black', homepage: '37signals.com')
        u.color                          # Accessor stored attribute
        u.settings[:country] = 'Denmark' # Any attribute, even if not specified with an accessor


*   MySQL: case-insensitive uniqueness validation avoids calling LOWER when
    the column already uses a case-insensitive collation. Fixes #561.

    *Joseph Palermo*

*   Transactional fixtures enlist all active database connections. You can test
    models on different connections without disabling transactional fixtures.

    *Jeremy Kemper*

*   Add first_or_create, first_or_create!, first_or_initialize methods to Active Record. This is a
    better approach over the old find_or_create_by dynamic methods because it's clearer which
    arguments are used to find the record and which are used to create it:

        User.where(:first_name => "Scarlett").first_or_create!(:last_name => "Johansson")

    *Andrés Mejía*

*   Fix nested attributes bug where _destroy parameter is taken into account
    during :reject_if => :all_blank (fixes #2937)

    *Aaron Christy*

*   Add ActiveSupport::Cache::NullStore for use in development and testing.

    *Brian Durand*

Please check [3-1-stable](https://github.com/rails/rails/blob/3-1-stable/activerecord/CHANGELOG.md) for previous changes.<|MERGE_RESOLUTION|>--- conflicted
+++ resolved
@@ -1,6 +1,14 @@
 ## Rails 3.2.10 (unreleased)
 
-<<<<<<< HEAD
+*  `#pluck` can be used on a relation with `select` clause. [Backport #8176]
+   Fix #7551
+
+   Example:
+
+        Topic.select([:approved, :id]).order(:id).pluck(:id)
+
+   *Yves Senn*
+
 *   Use `nil?` instead of `blank?` to check whether dynamic finder with a bang
     should raise RecordNotFound.
     Fixes #7238.
@@ -17,16 +25,6 @@
     Fixes #6951. [Backport #8074]
 
     *kennyj*
-=======
-*  `#pluck` can be used on a relation with `select` clause. [Backport #8176]
-   Fix #7551
-
-   Example:
-
-        Topic.select([:approved, :id]).order(:id).pluck(:id)
-
-   *Yves Senn*
->>>>>>> d3006f35
 
 *   Do not create useless database transaction when building `has_one` association. [Backport #8154]
 
