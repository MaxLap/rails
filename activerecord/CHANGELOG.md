<<<<<<< HEAD
*   Avoid loading records from database when they are already loaded using
    the `pluck` method on a collection.

    Fixes #25921.

    *Ryuta Kamizono*

*   Remove text default treated as an empty string in non-strict mode for
    consistency with other types.

    Strict mode controls how MySQL handles invalid or missing values in
    data-change statements such as INSERT or UPDATE. If strict mode is not
    in effect, MySQL inserts adjusted values for invalid or missing values
    and produces warnings.

        def test_mysql_not_null_defaults_non_strict
          using_strict(false) do
            with_mysql_not_null_table do |klass|
              record = klass.new
              assert_nil record.non_null_integer
              assert_nil record.non_null_string
              assert_nil record.non_null_text
              assert_nil record.non_null_blob

              record.save!
              record.reload

              assert_equal 0,  record.non_null_integer
              assert_equal "", record.non_null_string
              assert_equal "", record.non_null_text
              assert_equal "", record.non_null_blob
            end
          end
        end

    https://dev.mysql.com/doc/refman/5.7/en/sql-mode.html#sql-mode-strict

    *Ryuta Kamizono*

*   Sqlite3 migrations to add a column to an existing table can now be
    successfully rolled back when the column was given and invalid column
    type.

    Fixes #26087

    *Travis O'Neill*

*   Deprecate `sanitize_conditions`. Use `sanitize_sql` instead.

    *Ryuta Kamizono*
=======
*   Option to remove standardized column types/arguments spaces in schema dump
    with `ActiveRecord::SchemaDumper.standardized_argument_widths` and
    `ActiveRecord::SchemaDumper.standardized_type_widths` methods.

    *Tim Petricola*
>>>>>>> 84cc8fd5

*   Doing count on relations that contain LEFT OUTER JOIN Arel node no longer
    force a DISTINCT. This solves issues when using count after a left_joins.

    *Maxime Handfield Lapointe*

*   RecordNotFound raised by association.find exposes `id`, `primary_key` and
    `model` methods to be consistent with RecordNotFound raised by Record.find.

    *Michel Pigassou*

*   Hashes can once again be passed to setters of `composed_of`, if all of the
    mapping methods are methods implemented on `Hash`.

    Fixes #25978.

    *Sean Griffin*

*   Fix the SELECT statement in `#table_comment` for MySQL.

    *Takeshi Akima*

*   Virtual attributes will no longer raise when read on models loaded from the
    database

    *Sean Griffin*

*   Support calling the method `merge` in `scope`'s lambda.

    *Yasuhiro Sugino*

*   Fixes multi-parameter attributes conversion with invalid params.

    *Hiroyuki Ishii*

*   Add newline between each migration in `structure.sql`.

    Keeps schema migration inserts as a single commit, but allows for easier
    git diffing.

    Fixes #25504.

    *Grey Baker*, *Norberto Lopes*

*   The flag `error_on_ignored_order_or_limit` has been deprecated in favor of
    the current `error_on_ignored_order`.

    *Xavier Noria*

*   Batch processing methods support `limit`:

        Post.limit(10_000).find_each do |post|
          # ...
        end

    It also works in `find_in_batches` and `in_batches`.

    *Xavier Noria*

*   Using `group` with an attribute that has a custom type will properly cast
    the hash keys after calling a calculation method like `count`.

    Fixes #25595.

    *Sean Griffin*

*   Fix the generated `#to_param` method to use `omission: ''` so that
    the resulting output is actually up to 20 characters, not
    effectively 17 to leave room for the default "...".
    Also call `#parameterize` before `#truncate` and make the
    `separator: /-/` to maximize the information included in the
    output.

    Fixes #23635.

    *Rob Biedenharn*

*   Ensure concurrent invocations of the connection reaper cannot allocate the
    same connection to two threads.

    Fixes #25585.

    *Matthew Draper*

*   Inspecting an object with an associated array of over 10 elements no longer
    truncates the array, preventing `inspect` from looping infinitely in some
    cases.

    *Kevin McPhillips*

*   Removed the unused methods `ActiveRecord::Base.connection_id` and
    `ActiveRecord::Base.connection_id=`.

    *Sean Griffin*

*   Ensure hashes can be assigned to attributes created using `composed_of`.

    Fixes #25210.

    *Sean Griffin*

*   Fix logging edge case where if an attribute was of the binary type and
    was provided as a Hash.

    *Jon Moss*

*   Handle JSON deserialization correctly if the column default from database
    adapter returns `''` instead of `nil`.

    *Johannes Opper*

*   Introduce `ActiveRecord::TransactionSerializationError` for catching
    transaction serialization failures or deadlocks.

    *Erol Fornoles*

*   PostgreSQL: Fix `db:structure:load` silent failure on SQL error.

    The command line flag `-v ON_ERROR_STOP=1` should be used
    when invoking `psql` to make sure errors are not suppressed.

    Example:

        psql -v ON_ERROR_STOP=1 -q -f awesome-file.sql my-app-db

    Fixes #23818.

    *Ralin Chimev*


Please check [5-0-stable](https://github.com/rails/rails/blob/5-0-stable/activerecord/CHANGELOG.md) for previous changes.<|MERGE_RESOLUTION|>--- conflicted
+++ resolved
@@ -1,4 +1,9 @@
-<<<<<<< HEAD
+*   Option to remove standardized column types/arguments spaces in schema dump
+    with `ActiveRecord::SchemaDumper.standardized_argument_widths` and
+    `ActiveRecord::SchemaDumper.standardized_type_widths` methods.
+
+    *Tim Petricola*
+
 *   Avoid loading records from database when they are already loaded using
     the `pluck` method on a collection.
 
@@ -49,13 +54,6 @@
 *   Deprecate `sanitize_conditions`. Use `sanitize_sql` instead.
 
     *Ryuta Kamizono*
-=======
-*   Option to remove standardized column types/arguments spaces in schema dump
-    with `ActiveRecord::SchemaDumper.standardized_argument_widths` and
-    `ActiveRecord::SchemaDumper.standardized_type_widths` methods.
-
-    *Tim Petricola*
->>>>>>> 84cc8fd5
 
 *   Doing count on relations that contain LEFT OUTER JOIN Arel node no longer
     force a DISTINCT. This solves issues when using count after a left_joins.
