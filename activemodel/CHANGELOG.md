## unreleased ##

*   No changes.


<<<<<<< HEAD
## Rails 3.2.13.rc1 (Feb 17, 2013) ##
=======
## Rails 3.2.13 (Feb 17, 2013) ##
>>>>>>> a4b55827

*   Specify type of singular association during serialization *Steve Klabnik*


## Rails 3.2.12 (Feb 11, 2013) ##

*   Fix issue with `attr_protected` where malformed input could circumvent protection.
    CVE-2013-0276

    *joernchen*


## Rails 3.2.11 (Jan 8, 2013) ##

*   No changes.


## Rails 3.2.10 (Jan 2, 2013) ##

*   No changes.


## Rails 3.2.9 (Nov 12, 2012) ##

*   Due to a change in builder, nil values and empty strings now generates
    closed tags, so instead of this:

        <pseudonyms nil=\"true\"></pseudonyms>

    It generates this:

        <pseudonyms nil=\"true\"/>

    *Carlos Antonio da Silva*


## Rails 3.2.8 (Aug 9, 2012) ##

*   No changes.


## Rails 3.2.7 (Jul 26, 2012) ##

* `validates_inclusion_of` and `validates_exclusion_of` now accept `:within` option as alias of `:in` as documented.

* Fix the the backport of the object dup with the ruby 1.9.3p194.


## Rails 3.2.6 (Jun 12, 2012) ##

*   No changes.


## Rails 3.2.4 (May 31, 2012) ##

*   No changes.


## Rails 3.2.3 (March 30, 2012) ##

*   No changes.


## Rails 3.2.2 (March 1, 2012) ##

*   No changes.


## Rails 3.2.1 (January 26, 2012) ##

*   No changes.


## Rails 3.2.0 (January 20, 2012) ##

*   Deprecated `define_attr_method` in `ActiveModel::AttributeMethods`, because this only existed to
    support methods like `set_table_name` in Active Record, which are themselves being deprecated. *Jon Leighton*

*   Add ActiveModel::Errors#added? to check if a specific error has been added *Martin Svalin*

*   Add ability to define strict validation(with :strict => true option) that always raises exception when fails *Bogdan Gusiev*

*   Deprecate "Model.model_name.partial_path" in favor of "model.to_partial_path" *Grant Hutchins, Peter Jaros*

*   Provide mass_assignment_sanitizer as an easy API to replace the sanitizer behavior. Also support both :logger (default) and :strict sanitizer behavior *Bogdan Gusiev*

Please check [3-1-stable](https://github.com/rails/rails/blob/3-1-stable/activemodel/CHANGELOG.md) for previous changes.<|MERGE_RESOLUTION|>--- conflicted
+++ resolved
@@ -3,11 +3,7 @@
 *   No changes.
 
 
-<<<<<<< HEAD
-## Rails 3.2.13.rc1 (Feb 17, 2013) ##
-=======
-## Rails 3.2.13 (Feb 17, 2013) ##
->>>>>>> a4b55827
+## Rails 3.2.13 ##
 
 *   Specify type of singular association during serialization *Steve Klabnik*
 
