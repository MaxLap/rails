require 'mail'
require 'action_mailer/collector'
require 'active_support/core_ext/array/wrap'
require 'active_support/core_ext/object/blank'
require 'active_support/core_ext/proc'
require 'active_support/core_ext/string/inflections'
require 'active_support/core_ext/hash/except'
require 'action_mailer/log_subscriber'

module ActionMailer #:nodoc:
  # Action Mailer allows you to send email from your application using a mailer model and views.
  #
  # = Mailer Models
  #
  # To use Action Mailer, you need to create a mailer model.
  #
  #   $ rails generate mailer Notifier
  #
  # The generated model inherits from <tt>ActionMailer::Base</tt>. Emails are defined by creating methods
  # within the model which are then used to set variables to be used in the mail template, to
  # change options on the mail, or to add attachments.
  #
  # Examples:
  #
  #  class Notifier < ActionMailer::Base
  #    default :from => 'no-reply@example.com',
  #            :return_path => 'system@example.com'
  #
  #    def welcome(recipient)
  #      @account = recipient
  #      mail(:to => recipient.email_address_with_name,
  #           :bcc => ["bcc@example.com", "Order Watcher <watcher@example.com>"])
  #      end
  #    end
  #
  # Within the mailer method, you have access to the following methods:
  #
  # * <tt>attachments[]=</tt> - Allows you to add attachments to your email in an intuitive
  #   manner; <tt>attachments['filename.png'] = File.read('path/to/filename.png')</tt>
  #
  # * <tt>attachments.inline[]=</tt> - Allows you to add an inline attachment to your email
  #   in the same manner as <tt>attachments[]=</tt>
  #
  # * <tt>headers[]=</tt> - Allows you to specify any header field in your email such
  #   as <tt>headers['X-No-Spam'] = 'True'</tt>. Note, while most fields like <tt>To:</tt>
  #   <tt>From:</tt> can only appear once in an email header, other fields like <tt>X-Anything</tt>
  #   can appear multiple times. If you want to change a field that can appear multiple times,
  #   you need to set it to nil first so that Mail knows you are replacing it and not adding
  #   another field of the same name.
  #
  # * <tt>headers(hash)</tt> - Allows you to specify multiple headers in your email such
  #   as <tt>headers({'X-No-Spam' => 'True', 'In-Reply-To' => '1234@message.id'})</tt>
  #
  # * <tt>mail</tt> - Allows you to specify email to be sent.
  #
  # The hash passed to the mail method allows you to specify any header that a Mail::Message
  # will accept (any valid Email header including optional fields).
  #
  # The mail method, if not passed a block, will inspect your views and send all the views with
  # the same name as the method, so the above action would send the +welcome.text.plain.erb+ view
  # file as well as the +welcome.text.html.erb+ view file in a +multipart/alternative+ email.
  #
  # If you want to explicitly render only certain templates, pass a block:
  #
  #   mail(:to => user.email) do |format|
  #     format.text
  #     format.html
  #   end
  #
  # The block syntax is also useful in providing information specific to a part:
  #
  #   mail(:to => user.email) do |format|
  #     format.text(:content_transfer_encoding => "base64")
  #     format.html
  #   end
  #
  # Or even to render a special view:
  #
  #   mail(:to => user.email) do |format|
  #     format.text
  #     format.html { render "some_other_template" }
  #   end
  #
  # = Mailer views
  #
  # Like Action Controller, each mailer class has a corresponding view directory in which each
  # method of the class looks for a template with its name.
  #
  # To define a template to be used with a mailing, create an <tt>.erb</tt> file with the same
  # name as the method in your mailer model. For example, in the mailer defined above, the template at
  # <tt>app/views/notifier/signup_notification.text.plain.erb</tt> would be used to generate the email.
  #
  # Variables defined in the model are accessible as instance variables in the view.
  #
  # Emails by default are sent in plain text, so a sample view for our model example might look like this:
  #
  #   Hi <%= @account.name %>,
  #   Thanks for joining our service! Please check back often.
  #
  # You can even use Action Pack helpers in these views. For example:
  #
  #   You got a new note!
  #   <%= truncate(@note.body, 25) %>
  #
  # If you need to access the subject, from or the recipients in the view, you can do that through message object:
  #
  #   You got a new note from <%= message.from %>!
  #   <%= truncate(@note.body, 25) %>
  #
  #
  # = Generating URLs
  #
  # URLs can be generated in mailer views using <tt>url_for</tt> or named routes. Unlike controllers from
  # Action Pack, the mailer instance doesn't have any context about the incoming request, so you'll need
  # to provide all of the details needed to generate a URL.
  #
  # When using <tt>url_for</tt> you'll need to provide the <tt>:host</tt>, <tt>:controller</tt>, and <tt>:action</tt>:
  #
  #   <%= url_for(:host => "example.com", :controller => "welcome", :action => "greeting") %>
  #
  # When using named routes you only need to supply the <tt>:host</tt>:
  #
  #   <%= users_url(:host => "example.com") %>
  #
  # You want to avoid using the <tt>name_of_route_path</tt> form of named routes because it doesn't
  # make sense to generate relative URLs in email messages.
  #
  # It is also possible to set a default host that will be used in all mailers by setting the <tt>:host</tt>
  # option as a configuration option in <tt>config/application.rb</tt>:
  #
  #   config.action_mailer.default_url_options = { :host => "example.com" }
  #
  # If you do decide to set a default <tt>:host</tt> for your mailers you want to use the
  # <tt>:only_path => false</tt> option when using <tt>url_for</tt>. This will ensure that absolute URLs are
  # generated because the <tt>url_for</tt> view helper will, by default, generate relative URLs when a
  # <tt>:host</tt> option isn't explicitly provided.
  #
  # = Sending mail
  #
  # Once a mailer action and template are defined, you can deliver your message or create it and save it
  # for delivery later:
  #
  #   Notifier.welcome(david).deliver # sends the email
  #   mail = Notifier.welcome(david)  # => a Mail::Message object
  #   mail.deliver                    # sends the email
  #
  # You never instantiate your mailer class. Rather, you just call the method you defined on the class itself.
  #
  # = Multipart Emails
  #
  # Multipart messages can also be used implicitly because Action Mailer will automatically
  # detect and use multipart templates, where each template is named after the name of the action, followed
  # by the content type. Each such detected template will be added as separate part to the message.
  #
  # For example, if the following templates exist:
  # * signup_notification.text.plain.erb
  # * signup_notification.text.html.erb
  # * signup_notification.text.xml.builder
  # * signup_notification.text.yaml.erb
  #
  # Each would be rendered and added as a separate part to the message, with the corresponding content
  # type. The content type for the entire message is automatically set to <tt>multipart/alternative</tt>,
  # which indicates that the email contains multiple different representations of the same email
  # body. The same instance variables defined in the action are passed to all email templates.
  #
  # Implicit template rendering is not performed if any attachments or parts have been added to the email.
  # This means that you'll have to manually add each part to the email and set the content type of the email
  # to <tt>multipart/alternative</tt>.
  #
  # = Attachments
  #
  # Sending attachment in emails is easy:
  #
  #   class ApplicationMailer < ActionMailer::Base
  #     def welcome(recipient)
  #       attachments['free_book.pdf'] = File.read('path/to/file.pdf')
  #       mail(:to => recipient, :subject => "New account information")
  #     end
  #   end
  #
  # Which will (if it had both a <tt>welcome.text.plain.erb</tt> and <tt>welcome.text.html.erb</tt>
  # template in the view directory), send a complete <tt>multipart/mixed</tt> email with two parts,
  # the first part being a <tt>multipart/alternative</tt> with the text and HTML email parts inside,
  # and the second being a <tt>application/pdf</tt> with a Base64 encoded copy of the file.pdf book
  # with the filename +free_book.pdf+.
  #
  # = Inline Attachments
  #
  # You can also specify that a file should be displayed inline with other HTML. This is useful
  # if you want to display a corporate logo or a photo.
  #
  #   class ApplicationMailer < ActionMailer::Base
  #     def welcome(recipient)
  #       attachments.inline['photo.png'] = File.read('path/to/photo.png')
  #       mail(:to => recipient, :subject => "Here is what we look like")
  #     end
  #   end
  #
  # And then to reference the image in the view, you create a <tt>welcome.html.erb</tt> file and
  # make a call to +image_tag+ passing in the attachment you want to display and then call
  # +url+ on the attachment to get the relative content id path for the image source:
  #
  #   <h1>Please Don't Cringe</h1>
  #
  #   <%= image_tag attachments['photo.png'].url -%>
  #
  # As we are using Action View's +image_tag+ method, you can pass in any other options you want:
  #
  #   <h1>Please Don't Cringe</h1>
  #
  #   <%= image_tag attachments['photo.png'].url, :alt => 'Our Photo', :class => 'photo' -%>
  #
  # = Observing and Intercepting Mails
  #
  # Action Mailer provides hooks into the Mail observer and interceptor methods. These allow you to
  # register objects that are called during the mail delivery life cycle.
  #
  # An observer object must implement the <tt>:delivered_email(message)</tt> method which will be
  # called once for every email sent after the email has been sent.
  #
  # An interceptor object must implement the <tt>:delivering_email(message)</tt> method which will be
  # called before the email is sent, allowing you to make modifications to the email before it hits
  # the delivery agents. Your object should make any needed modifications directly to the passed
  # in Mail::Message instance.
  #
  # = Default Hash
  #
  # Action Mailer provides some intelligent defaults for your emails, these are usually specified in a
  # default method inside the class definition:
  #
  #   class Notifier < ActionMailer::Base
  #     default :sender => 'system@example.com'
  #   end
  #
  # You can pass in any header value that a <tt>Mail::Message</tt> accepts. Out of the box,
  # <tt>ActionMailer::Base</tt> sets the following:
  #
  # * <tt>:mime_version => "1.0"</tt>
  # * <tt>:charset      => "UTF-8",</tt>
  # * <tt>:content_type => "text/plain",</tt>
  # * <tt>:parts_order  => [ "text/plain", "text/enriched", "text/html" ]</tt>
  #
  # <tt>parts_order</tt> and <tt>charset</tt> are not actually valid <tt>Mail::Message</tt> header fields,
  # but Action Mailer translates them appropriately and sets the correct values.
  #
  # As you can pass in any header, you need to either quote the header as a string, or pass it in as
  # an underscored symbol, so the following will work:
  #
  #   class Notifier < ActionMailer::Base
  #     default 'Content-Transfer-Encoding' => '7bit',
  #             :content_description => 'This is a description'
  #   end
  #
  # Finally, Action Mailer also supports passing <tt>Proc</tt> objects into the default hash, so you
  # can define methods that evaluate as the message is being generated:
  #
  #   class Notifier < ActionMailer::Base
  #     default 'X-Special-Header' => Proc.new { my_method }
  #
  #     private
  #
  #       def my_method
  #         'some complex call'
  #       end
  #   end
  #
  # Note that the proc is evaluated right at the start of the mail message generation, so if you
  # set something in the defaults using a proc, and then set the same thing inside of your
  # mailer method, it will get over written by the mailer method.
  #
  # = Configuration options
  #
  # These options are specified on the class level, like
  # <tt>ActionMailer::Base.raise_delivery_errors = true</tt>
  #
  # * <tt>default</tt> - You can pass this in at a class level as well as within the class itself as
  #   per the above section.
  #
  # * <tt>logger</tt> - the logger is used for generating information on the mailing run if available.
  #   Can be set to nil for no logging. Compatible with both Ruby's own Logger and Log4r loggers.
  #
  # * <tt>smtp_settings</tt> - Allows detailed configuration for <tt>:smtp</tt> delivery method:
  #   * <tt>:address</tt> - Allows you to use a remote mail server. Just change it from its default
  #     "localhost" setting.
  #   * <tt>:port</tt> - On the off chance that your mail server doesn't run on port 25, you can change it.
  #   * <tt>:domain</tt> - If you need to specify a HELO domain, you can do it here.
  #   * <tt>:user_name</tt> - If your mail server requires authentication, set the username in this setting.
  #   * <tt>:password</tt> - If your mail server requires authentication, set the password in this setting.
  #   * <tt>:authentication</tt> - If your mail server requires authentication, you need to specify the
  #     authentication type here.
  #     This is a symbol and one of <tt>:plain</tt> (will send the password in the clear), <tt>:login</tt> (will
  #     send password Base64 encoded) or <tt>:cram_md5</tt> (combines a Challenge/Response mechanism to exchange
  #     information and a cryptographic Message Digest 5 algorithm to hash important information)
  #   * <tt>:enable_starttls_auto</tt> - When set to true, detects if STARTTLS is enabled in your SMTP server
  #     and starts to use it.
  #   * <tt>:openssl_verify_mode</tt> - When using TLS, you can set how OpenSSL checks the certificate. This is
  #     really useful if you need to validate a self-signed and/or a wildcard certificate. You can use the name
  #     of an OpenSSL verify constant ('none', 'peer', 'client_once','fail_if_no_peer_cert') or directly the
  #     constant  (OpenSSL::SSL::VERIFY_NONE, OpenSSL::SSL::VERIFY_PEER,...).
  #
  # * <tt>sendmail_settings</tt> - Allows you to override options for the <tt>:sendmail</tt> delivery method.
  #   * <tt>:location</tt> - The location of the sendmail executable. Defaults to <tt>/usr/sbin/sendmail</tt>.
  #   * <tt>:arguments</tt> - The command line arguments. Defaults to <tt>-i -t</tt> with <tt>-f sender@address</tt>
  #     added automatically before the message is sent.
  #
  # * <tt>file_settings</tt> - Allows you to override options for the <tt>:file</tt> delivery method.
  #   * <tt>:location</tt> - The directory into which emails will be written. Defaults to the application
  #     <tt>tmp/mails</tt>.
  #
  # * <tt>raise_delivery_errors</tt> - Whether or not errors should be raised if the email fails to be delivered.
  #
  # * <tt>delivery_method</tt> - Defines a delivery method. Possible values are <tt>:smtp</tt> (default),
  #   <tt>:sendmail</tt>, <tt>:test</tt>, and <tt>:file</tt>. Or you may provide a custom delivery method
  #   object eg. MyOwnDeliveryMethodClass.new. See the Mail gem documentation on the interface you need to
  #   implement for a custom delivery agent.
  #
  # * <tt>perform_deliveries</tt> - Determines whether emails are actually sent from Action Mailer when you
  #   call <tt>.deliver</tt> on an mail message or on an Action Mailer method. This is on by default but can
  #   be turned off to aid in functional testing.
  #
  # * <tt>deliveries</tt> - Keeps an array of all the emails sent out through the Action Mailer with
  #   <tt>delivery_method :test</tt>. Most useful for unit and functional testing.
  #
<<<<<<< HEAD
=======
  # * <tt>default_charset</tt> - This is now deprecated, use the +default+ method above to
  #   set the default +:charset+.
  #
  # * <tt>default_content_type</tt> - This is now deprecated, use the +default+ method above
  #   to set the default +:content_type+.
  #
  # * <tt>default_mime_version</tt> - This is now deprecated, use the +default+ method above
  #   to set the default +:mime_version+.
  #
  # * <tt>default_implicit_parts_order</tt> - This is now deprecated, use the +default+ method above
  #   to set the default +:parts_order+. Parts Order is used when a message is built implicitly
  #   (i.e. multiple parts are assembled from templates which specify the content type in their
  #   filenames) this variable controls how the parts are ordered.
>>>>>>> 03f41837
  class Base < AbstractController::Base
    include DeliveryMethods
    abstract!

    include AbstractController::Logger
    include AbstractController::Rendering
    include AbstractController::Layouts
    include AbstractController::Helpers
    include AbstractController::Translation
    include AbstractController::AssetPaths

    self.protected_instance_variables = %w(@_action_has_layout)

    helper  ActionMailer::MailHelper

    private_class_method :new #:nodoc:

    class_attribute :default_params
    self.default_params = {
      :mime_version => "1.0",
      :charset      => "UTF-8",
      :content_type => "text/plain",
      :parts_order  => [ "text/plain", "text/enriched", "text/html" ]
    }.freeze

    class << self
      # Register one or more Observers which will be notified when mail is delivered.
      def register_observers(*observers)
        observers.flatten.compact.each { |observer| register_observer(observer) }
      end

      # Register one or more Interceptors which will be called before mail is sent.
      def register_interceptors(*interceptors)
        interceptors.flatten.compact.each { |interceptor| register_interceptor(interceptor) }
      end

      # Register an Observer which will be notified when mail is delivered.
      # Either a class or a string can be passed in as the Observer. If a string is passed in
      # it will be <tt>constantize</tt>d.
      def register_observer(observer)
        delivery_observer = (observer.is_a?(String) ? observer.constantize : observer)
        Mail.register_observer(delivery_observer)
      end

      # Register an Inteceptor which will be called before mail is sent.
      # Either a class or a string can be passed in as the Observer. If a string is passed in
      # it will be <tt>constantize</tt>d.
      def register_interceptor(interceptor)
        delivery_interceptor = (interceptor.is_a?(String) ? interceptor.constantize : interceptor)
        Mail.register_interceptor(delivery_interceptor)
      end

      def mailer_name
        @mailer_name ||= name.underscore
      end
      attr_writer :mailer_name
      alias :controller_path :mailer_name

      def default(value = nil)
        self.default_params = default_params.merge(value).freeze if value
        default_params
      end

      # Receives a raw email, parses it into an email object, decodes it,
      # instantiates a new mailer, and passes the email object to the mailer
      # object's +receive+ method. If you want your mailer to be able to
      # process incoming messages, you'll need to implement a +receive+
      # method that accepts the raw email string as a parameter:
      #
      #   class MyMailer < ActionMailer::Base
      #     def receive(mail)
      #       ...
      #     end
      #   end
      def receive(raw_mail)
        ActiveSupport::Notifications.instrument("receive.action_mailer") do |payload|
          mail = Mail.new(raw_mail)
          set_payload_for_mail(payload, mail)
          new.receive(mail)
        end
      end

      # Wraps an email delivery inside of Active Support Notifications instrumentation. This
      # method is actually called by the <tt>Mail::Message</tt> object itself through a callback
      # when you call <tt>:deliver</tt> on the Mail::Message, calling +deliver_mail+ directly
      # and passing a Mail::Message will do nothing except tell the logger you sent the email.
      def deliver_mail(mail) #:nodoc:
        ActiveSupport::Notifications.instrument("deliver.action_mailer") do |payload|
          self.set_payload_for_mail(payload, mail)
          yield # Let Mail do the delivery actions
        end
      end

      def respond_to?(method, include_private = false) #:nodoc:
        super || action_methods.include?(method.to_s)
      end

    protected

      def set_payload_for_mail(payload, mail) #:nodoc:
        payload[:mailer]     = name
        payload[:message_id] = mail.message_id
        payload[:subject]    = mail.subject
        payload[:to]         = mail.to
        payload[:from]       = mail.from
        payload[:bcc]        = mail.bcc if mail.bcc.present?
        payload[:cc]         = mail.cc  if mail.cc.present?
        payload[:date]       = mail.date
        payload[:mail]       = mail.encoded
      end

      def method_missing(method, *args) #:nodoc:
        return super unless respond_to?(method)
        new(method, *args).message
      end
    end

    attr_internal :message

    # Instantiate a new mailer object. If +method_name+ is not +nil+, the mailer
    # will be initialized according to the named method. If not, the mailer will
    # remain uninitialized (useful when you only need to invoke the "receive"
    # method, for instance).
    def initialize(method_name=nil, *args)
      super()
      @_message = Mail.new
      process(method_name, *args) if method_name
    end

    def process(*args) #:nodoc:
      lookup_context.skip_default_locale!
      super
    end

    def mailer_name
      self.class.mailer_name
    end

    # Allows you to pass random and unusual headers to the new +Mail::Message+ object
    # which will add them to itself.
    #
    #   headers['X-Special-Domain-Specific-Header'] = "SecretValue"
    #
    # You can also pass a hash into headers of header field names and values, which
    # will then be set on the Mail::Message object:
    #
    #   headers 'X-Special-Domain-Specific-Header' => "SecretValue",
    #           'In-Reply-To' => incoming.message_id
    #
    # The resulting Mail::Message will have the following in it's header:
    #
    #   X-Special-Domain-Specific-Header: SecretValue
    def headers(args=nil)
      if args
        @_message.headers(args)
      else
        @_message
      end
    end

    # Allows you to add attachments to an email, like so:
    #
    #  mail.attachments['filename.jpg'] = File.read('/path/to/filename.jpg')
    #
    # If you do this, then Mail will take the file name and work out the mime type
    # set the Content-Type, Content-Disposition, Content-Transfer-Encoding and
    # base64 encode the contents of the attachment all for you.
    #
    # You can also specify overrides if you want by passing a hash instead of a string:
    #
    #  mail.attachments['filename.jpg'] = {:mime_type => 'application/x-gzip',
    #                                      :content => File.read('/path/to/filename.jpg')}
    #
    # If you want to use a different encoding than Base64, you can pass an encoding in,
    # but then it is up to you to pass in the content pre-encoded, and don't expect
    # Mail to know how to decode this data:
    #
    #  file_content = SpecialEncode(File.read('/path/to/filename.jpg'))
    #  mail.attachments['filename.jpg'] = {:mime_type => 'application/x-gzip',
    #                                      :encoding => 'SpecialEncoding',
    #                                      :content => file_content }
    #
    # You can also search for specific attachments:
    #
    #  # By Filename
    #  mail.attachments['filename.jpg']   # => Mail::Part object or nil
    #
    #  # or by index
    #  mail.attachments[0]                # => Mail::Part (first attachment)
    #
    def attachments
      @_message.attachments
    end

    # The main method that creates the message and renders the email templates. There are
    # two ways to call this method, with a block, or without a block.
    #
    # Both methods accept a headers hash. This hash allows you to specify the most used headers
    # in an email message, these are:
    #
    # * <tt>:subject</tt> - The subject of the message, if this is omitted, Action Mailer will
    #   ask the Rails I18n class for a translated <tt>:subject</tt> in the scope of
    #   <tt>[:actionmailer, mailer_scope, action_name]</tt> or if this is missing, will translate the
    #   humanized version of the <tt>action_name</tt>
    # * <tt>:to</tt> - Who the message is destined for, can be a string of addresses, or an array
    #   of addresses.
    # * <tt>:from</tt> - Who the message is from
    # * <tt>:cc</tt> - Who you would like to Carbon-Copy on this email, can be a string of addresses,
    #   or an array of addresses.
    # * <tt>:bcc</tt> - Who you would like to Blind-Carbon-Copy on this email, can be a string of
    #   addresses, or an array of addresses.
    # * <tt>:reply_to</tt> - Who to set the Reply-To header of the email to.
    # * <tt>:date</tt> - The date to say the email was sent on.
    #
    # You can set default values for any of the above headers (except :date) by using the <tt>default</tt>
    # class method:
    #
    #  class Notifier < ActionMailer::Base
    #    self.default :from => 'no-reply@test.lindsaar.net',
    #                 :bcc => 'email_logger@test.lindsaar.net',
    #                 :reply_to => 'bounces@test.lindsaar.net'
    #  end
    #
    # If you need other headers not listed above, you can either pass them in
    # as part of the headers hash or use the <tt>headers['name'] = value</tt>
    # method.
    #
    # When a <tt>:return_path</tt> is specified as header, that value will be used as the 'envelope from'
    # address for the Mail message. Setting this is useful when you want delivery notifications
    # sent to a different address than the one in <tt>:from</tt>. Mail will actually use the
    # <tt>:return_path</tt> in preference to the <tt>:sender</tt> in preference to the <tt>:from</tt>
    # field for the 'envelope from' value.
    #
    # If you do not pass a block to the +mail+ method, it will find all templates in the
    # view paths using by default the mailer name and the method name that it is being
    # called from, it will then create parts for each of these templates intelligently,
    # making educated guesses on correct content type and sequence, and return a fully
    # prepared Mail::Message ready to call <tt>:deliver</tt> on to send.
    #
    # For example:
    #
    #   class Notifier < ActionMailer::Base
    #     default :from => 'no-reply@test.lindsaar.net',
    #
    #     def welcome
    #       mail(:to => 'mikel@test.lindsaar.net')
    #     end
    #   end
    #
    # Will look for all templates at "app/views/notifier" with name "welcome". However, those
    # can be customized:
    #
    #   mail(:template_path => 'notifications', :template_name => 'another')
    #
    # And now it will look for all templates at "app/views/notifications" with name "another".
    #
    # If you do pass a block, you can render specific templates of your choice:
    #
    #   mail(:to => 'mikel@test.lindsaar.net') do |format|
    #     format.text
    #     format.html
    #   end
    #
    # You can even render text directly without using a template:
    #
    #   mail(:to => 'mikel@test.lindsaar.net') do |format|
    #     format.text { render :text => "Hello Mikel!" }
    #     format.html { render :text => "<h1>Hello Mikel!</h1>" }
    #   end
    #
    # Which will render a <tt>multipart/alternative</tt> email with <tt>text/plain</tt> and
    # <tt>text/html</tt> parts.
    #
    # The block syntax also allows you to customize the part headers if desired:
    #
    #   mail(:to => 'mikel@test.lindsaar.net') do |format|
    #     format.text(:content_transfer_encoding => "base64")
    #     format.html
    #   end
    #
    def mail(headers={}, &block)
      # Guard flag to prevent both the old and the new API from firing
      # Should be removed when old API is removed
      @mail_was_called = true
      m = @_message

      # At the beginning, do not consider class default for parts order neither content_type
      content_type = headers[:content_type]
      parts_order  = headers[:parts_order]

      # Call all the procs (if any)
      default_values = self.class.default.merge(self.class.default) do |k,v|
        v.respond_to?(:call) ? v.bind(self).call : v
      end

      # Handle defaults
      headers = headers.reverse_merge(default_values)
      headers[:subject] ||= default_i18n_subject

      # Apply charset at the beginning so all fields are properly quoted
      m.charset = charset = headers[:charset]

      # Set configure delivery behavior
      wrap_delivery_behavior!(headers.delete(:delivery_method))

      # Assign all headers except parts_order, content_type and body
      assignable = headers.except(:parts_order, :content_type, :body, :template_name, :template_path)
      assignable.each { |k, v| m[k] = v }

      # Render the templates and blocks
      responses, explicit_order = collect_responses_and_parts_order(headers, &block)
      create_parts_from_responses(m, responses)

      # Setup content type, reapply charset and handle parts order
      m.content_type = set_content_type(m, content_type, headers[:content_type])
      m.charset      = charset

      if m.multipart?
        parts_order ||= explicit_order || headers[:parts_order]
        m.body.set_sort_order(parts_order)
        m.body.sort_parts!
      end

      m
    end

  protected

    def set_content_type(m, user_content_type, class_default)
      params = m.content_type_parameters || {}
      case
      when user_content_type.present?
        user_content_type
      when m.has_attachments?
        if m.attachments.detect { |a| a.inline? }
          ["multipart", "related", params]
        else
          ["multipart", "mixed", params]
        end
      when m.multipart?
        ["multipart", "alternative", params]
      else
        m.content_type || class_default
      end
    end

    # Translates the +subject+ using Rails I18n class under <tt>[:actionmailer, mailer_scope, action_name]</tt> scope.
    # If it does not find a translation for the +subject+ under the specified scope it will default to a
    # humanized version of the <tt>action_name</tt>.
    def default_i18n_subject #:nodoc:
      mailer_scope = self.class.mailer_name.gsub('/', '.')
      I18n.t(:subject, :scope => [mailer_scope, action_name], :default => action_name.humanize)
    end

    def collect_responses_and_parts_order(headers) #:nodoc:
      responses, parts_order = [], nil

      if block_given?
        collector = ActionMailer::Collector.new(lookup_context) { render(action_name) }
        yield(collector)
        parts_order = collector.responses.map { |r| r[:content_type] }
        responses  = collector.responses
      elsif headers[:body]
        responses << {
          :body => headers.delete(:body),
          :content_type => self.class.default[:content_type] || "text/plain"
        }
      else
        templates_path = headers.delete(:template_path) || self.class.mailer_name
        templates_name = headers.delete(:template_name) || action_name

        each_template(templates_path, templates_name) do |template|
          self.formats = template.formats

          responses << {
            :body => render(:template => template),
            :content_type => template.mime_type.to_s
          }
        end
      end

      [responses, parts_order]
    end

    def each_template(paths, name, &block) #:nodoc:
      templates = lookup_context.find_all(name, Array.wrap(paths))
      templates.uniq_by { |t| t.formats }.each(&block)
    end

    def create_parts_from_responses(m, responses) #:nodoc:
      if responses.size == 1 && !m.has_attachments?
        responses[0].each { |k,v| m[k] = v }
      elsif responses.size > 1 && m.has_attachments?
        container = Mail::Part.new
        container.content_type = "multipart/alternative"
        responses.each { |r| insert_part(container, r, m.charset) }
        m.add_part(container)
      else
        responses.each { |r| insert_part(m, r, m.charset) }
      end
    end

    def insert_part(container, response, charset) #:nodoc:
      response[:charset] ||= charset
      part = Mail::Part.new(response)
      container.add_part(part)
    end

    ActiveSupport.run_load_hooks(:action_mailer, self)
  end
end<|MERGE_RESOLUTION|>--- conflicted
+++ resolved
@@ -321,22 +321,6 @@
   # * <tt>deliveries</tt> - Keeps an array of all the emails sent out through the Action Mailer with
   #   <tt>delivery_method :test</tt>. Most useful for unit and functional testing.
   #
-<<<<<<< HEAD
-=======
-  # * <tt>default_charset</tt> - This is now deprecated, use the +default+ method above to
-  #   set the default +:charset+.
-  #
-  # * <tt>default_content_type</tt> - This is now deprecated, use the +default+ method above
-  #   to set the default +:content_type+.
-  #
-  # * <tt>default_mime_version</tt> - This is now deprecated, use the +default+ method above
-  #   to set the default +:mime_version+.
-  #
-  # * <tt>default_implicit_parts_order</tt> - This is now deprecated, use the +default+ method above
-  #   to set the default +:parts_order+. Parts Order is used when a message is built implicitly
-  #   (i.e. multiple parts are assembled from templates which specify the content type in their
-  #   filenames) this variable controls how the parts are ordered.
->>>>>>> 03f41837
   class Base < AbstractController::Base
     include DeliveryMethods
     abstract!
