require 'mail'
require 'action_mailer/collector'
require 'active_support/core_ext/string/inflections'
require 'active_support/core_ext/hash/except'
require 'active_support/core_ext/module/anonymous'

require 'action_mailer/log_subscriber'

module ActionMailer
  # Action Mailer allows you to send email from your application using a mailer model and views.
  #
  # = Mailer Models
  #
  # To use Action Mailer, you need to create a mailer model.
  #
  #   $ rails generate mailer Notifier
  #
  # The generated model inherits from <tt>ApplicationMailer</tt> which in turn
  # inherits from <tt>ActionMailer::Base</tt>. A mailer model defines methods
  # used to generate an email message. In these methods, you can setup variables to be used in
  # the mailer views, options on the mail itself such as the <tt>:from</tt> address, and attachments.
  #
  #   class ApplicationMailer < ActionMailer::Base
  #     default from: 'from@example.com'
  #     layout 'mailer'
  #   end
  #
  #   class NotifierMailer < ApplicationMailer
  #     default from: 'no-reply@example.com',
  #             return_path: 'system@example.com'
  #
  #     def welcome(recipient)
  #       @account = recipient
  #       mail(to: recipient.email_address_with_name,
  #            bcc: ["bcc@example.com", "Order Watcher <watcher@example.com>"])
  #     end
  #   end
  #
  # Within the mailer method, you have access to the following methods:
  #
  # * <tt>attachments[]=</tt> - Allows you to add attachments to your email in an intuitive
  #   manner; <tt>attachments['filename.png'] = File.read('path/to/filename.png')</tt>
  #
  # * <tt>attachments.inline[]=</tt> - Allows you to add an inline attachment to your email
  #   in the same manner as <tt>attachments[]=</tt>
  #
  # * <tt>headers[]=</tt> - Allows you to specify any header field in your email such
  #   as <tt>headers['X-No-Spam'] = 'True'</tt>. Note that declaring a header multiple times
  #   will add many fields of the same name. Read #headers doc for more information.
  #
  # * <tt>headers(hash)</tt> - Allows you to specify multiple headers in your email such
  #   as <tt>headers({'X-No-Spam' => 'True', 'In-Reply-To' => '1234@message.id'})</tt>
  #
  # * <tt>mail</tt> - Allows you to specify email to be sent.
  #
  # The hash passed to the mail method allows you to specify any header that a <tt>Mail::Message</tt>
  # will accept (any valid email header including optional fields).
  #
  # The mail method, if not passed a block, will inspect your views and send all the views with
  # the same name as the method, so the above action would send the +welcome.text.erb+ view
  # file as well as the +welcome.html.erb+ view file in a +multipart/alternative+ email.
  #
  # If you want to explicitly render only certain templates, pass a block:
  #
  #   mail(to: user.email) do |format|
  #     format.text
  #     format.html
  #   end
  #
  # The block syntax is also useful in providing information specific to a part:
  #
  #   mail(to: user.email) do |format|
  #     format.text(content_transfer_encoding: "base64")
  #     format.html
  #   end
  #
  # Or even to render a special view:
  #
  #   mail(to: user.email) do |format|
  #     format.text
  #     format.html { render "some_other_template" }
  #   end
  #
  # = Mailer views
  #
  # Like Action Controller, each mailer class has a corresponding view directory in which each
  # method of the class looks for a template with its name.
  #
  # To define a template to be used with a mailing, create an <tt>.erb</tt> file with the same
  # name as the method in your mailer model. For example, in the mailer defined above, the template at
  # <tt>app/views/notifier_mailer/welcome.text.erb</tt> would be used to generate the email.
  #
  # Variables defined in the methods of your mailer model are accessible as instance variables in their
  # corresponding view.
  #
  # Emails by default are sent in plain text, so a sample view for our model example might look like this:
  #
  #   Hi <%= @account.name %>,
  #   Thanks for joining our service! Please check back often.
  #
  # You can even use Action View helpers in these views. For example:
  #
  #   You got a new note!
  #   <%= truncate(@note.body, length: 25) %>
  #
  # If you need to access the subject, from or the recipients in the view, you can do that through message object:
  #
  #   You got a new note from <%= message.from %>!
  #   <%= truncate(@note.body, length: 25) %>
  #
  #
  # = Generating URLs
  #
  # URLs can be generated in mailer views using <tt>url_for</tt> or named routes. Unlike controllers from
  # Action Pack, the mailer instance doesn't have any context about the incoming request, so you'll need
  # to provide all of the details needed to generate a URL.
  #
  # When using <tt>url_for</tt> you'll need to provide the <tt>:host</tt>, <tt>:controller</tt>, and <tt>:action</tt>:
  #
  #   <%= url_for(host: "example.com", controller: "welcome", action: "greeting") %>
  #
  # When using named routes you only need to supply the <tt>:host</tt>:
  #
  #   <%= users_url(host: "example.com") %>
  #
  # You should use the <tt>named_route_url</tt> style (which generates absolute URLs) and avoid using the
  # <tt>named_route_path</tt> style (which generates relative URLs), since clients reading the mail will
  # have no concept of a current URL from which to determine a relative path.
  #
  # It is also possible to set a default host that will be used in all mailers by setting the <tt>:host</tt>
  # option as a configuration option in <tt>config/application.rb</tt>:
  #
  #   config.action_mailer.default_url_options = { host: "example.com" }
  #
  # By default when <tt>config.force_ssl</tt> is true, URLs generated for hosts will use the HTTPS protocol.
  #
  # = Sending mail
  #
  # Once a mailer action and template are defined, you can deliver your message or defer its creation and
  # delivery for later:
  #
  #   NotifierMailer.welcome(User.first).deliver_now # sends the email
  #   mail = NotifierMailer.welcome(User.first)      # => an ActionMailer::MessageDelivery object
  #   mail.deliver_now                               # generates and sends the email now
  #
  # The <tt>ActionMailer::MessageDelivery</tt> class is a wrapper around a delegate that will call
  # your method to generate the mail. If you want direct access to delegator, or <tt>Mail::Message</tt>,
  # you can call the <tt>message</tt> method on the <tt>ActionMailer::MessageDelivery</tt> object.
  #
  #   NotifierMailer.welcome(User.first).message     # => a Mail::Message object
  #
  # Action Mailer is nicely integrated with Active Job so you can generate and send emails in the background
  # (example: outside of the request-response cycle, so the user doesn't have to wait on it):
  #
  #   NotifierMailer.welcome(User.first).deliver_later # enqueue the email sending to Active Job
  #
  # Note that <tt>deliver_later</tt> will execute your method from the background job.
  #
  # You never instantiate your mailer class. Rather, you just call the method you defined on the class itself.
  # All instance methods are expected to return a message object to be sent.
  #
  # = Multipart Emails
  #
  # Multipart messages can also be used implicitly because Action Mailer will automatically detect and use
  # multipart templates, where each template is named after the name of the action, followed by the content
  # type. Each such detected template will be added as a separate part to the message.
  #
  # For example, if the following templates exist:
  # * signup_notification.text.erb
  # * signup_notification.html.erb
  # * signup_notification.xml.builder
  # * signup_notification.yml.erb
  #
  # Each would be rendered and added as a separate part to the message, with the corresponding content
  # type. The content type for the entire message is automatically set to <tt>multipart/alternative</tt>,
  # which indicates that the email contains multiple different representations of the same email
  # body. The same instance variables defined in the action are passed to all email templates.
  #
  # Implicit template rendering is not performed if any attachments or parts have been added to the email.
  # This means that you'll have to manually add each part to the email and set the content type of the email
  # to <tt>multipart/alternative</tt>.
  #
  # = Attachments
  #
  # Sending attachment in emails is easy:
  #
  #   class NotifierMailer < ApplicationMailer
  #     def welcome(recipient)
  #       attachments['free_book.pdf'] = File.read('path/to/file.pdf')
  #       mail(to: recipient, subject: "New account information")
  #     end
  #   end
  #
  # Which will (if it had both a <tt>welcome.text.erb</tt> and <tt>welcome.html.erb</tt>
  # template in the view directory), send a complete <tt>multipart/mixed</tt> email with two parts,
  # the first part being a <tt>multipart/alternative</tt> with the text and HTML email parts inside,
  # and the second being a <tt>application/pdf</tt> with a Base64 encoded copy of the file.pdf book
  # with the filename +free_book.pdf+.
  #
  # If you need to send attachments with no content, you need to create an empty view for it,
  # or add an empty body parameter like this:
  #
  #     class NotifierMailer < ApplicationMailer
  #       def welcome(recipient)
  #         attachments['free_book.pdf'] = File.read('path/to/file.pdf')
  #         mail(to: recipient, subject: "New account information", body: "")
  #       end
  #     end
  #
  # = Inline Attachments
  #
  # You can also specify that a file should be displayed inline with other HTML. This is useful
  # if you want to display a corporate logo or a photo.
  #
  #   class NotifierMailer < ApplicationMailer
  #     def welcome(recipient)
  #       attachments.inline['photo.png'] = File.read('path/to/photo.png')
  #       mail(to: recipient, subject: "Here is what we look like")
  #     end
  #   end
  #
  # And then to reference the image in the view, you create a <tt>welcome.html.erb</tt> file and
  # make a call to +image_tag+ passing in the attachment you want to display and then call
  # +url+ on the attachment to get the relative content id path for the image source:
  #
  #   <h1>Please Don't Cringe</h1>
  #
  #   <%= image_tag attachments['photo.png'].url -%>
  #
  # As we are using Action View's +image_tag+ method, you can pass in any other options you want:
  #
  #   <h1>Please Don't Cringe</h1>
  #
  #   <%= image_tag attachments['photo.png'].url, alt: 'Our Photo', class: 'photo' -%>
  #
  # = Observing and Intercepting Mails
  #
  # Action Mailer provides hooks into the Mail observer and interceptor methods. These allow you to
  # register classes that are called during the mail delivery life cycle.
  #
  # An observer class must implement the <tt>:delivered_email(message)</tt> method which will be
  # called once for every email sent after the email has been sent.
  #
  # An interceptor class must implement the <tt>:delivering_email(message)</tt> method which will be
  # called before the email is sent, allowing you to make modifications to the email before it hits
  # the delivery agents. Your class should make any needed modifications directly to the passed
  # in <tt>Mail::Message</tt> instance.
  #
  # = Default Hash
  #
  # Action Mailer provides some intelligent defaults for your emails, these are usually specified in a
  # default method inside the class definition:
  #
  #   class NotifierMailer < ApplicationMailer
  #     default sender: 'system@example.com'
  #   end
  #
  # You can pass in any header value that a <tt>Mail::Message</tt> accepts. Out of the box,
  # <tt>ActionMailer::Base</tt> sets the following:
  #
  # * <tt>mime_version: "1.0"</tt>
  # * <tt>charset:      "UTF-8"</tt>
  # * <tt>content_type: "text/plain"</tt>
  # * <tt>parts_order:  [ "text/plain", "text/enriched", "text/html" ]</tt>
  #
  # <tt>parts_order</tt> and <tt>charset</tt> are not actually valid <tt>Mail::Message</tt> header fields,
  # but Action Mailer translates them appropriately and sets the correct values.
  #
  # As you can pass in any header, you need to either quote the header as a string, or pass it in as
  # an underscored symbol, so the following will work:
  #
  #   class NotifierMailer < ApplicationMailer
  #     default 'Content-Transfer-Encoding' => '7bit',
  #             content_description: 'This is a description'
  #   end
  #
  # Finally, Action Mailer also supports passing <tt>Proc</tt> objects into the default hash, so you
  # can define methods that evaluate as the message is being generated:
  #
  #   class NotifierMailer < ApplicationMailer
  #     default 'X-Special-Header' => Proc.new { my_method }
  #
  #     private
  #
  #       def my_method
  #         'some complex call'
  #       end
  #   end
  #
  # Note that the proc is evaluated right at the start of the mail message generation, so if you
  # set something in the default using a proc, and then set the same thing inside of your
  # mailer method, it will get over written by the mailer method.
  #
  # It is also possible to set these default options that will be used in all mailers through
  # the <tt>default_options=</tt> configuration in <tt>config/application.rb</tt>:
  #
  #    config.action_mailer.default_options = { from: "no-reply@example.org" }
  #
  # = Callbacks
  #
  # You can specify callbacks using before_action and after_action for configuring your messages.
  # This may be useful, for example, when you want to add default inline attachments for all
  # messages sent out by a certain mailer class:
  #
  #   class NotifierMailer < ApplicationMailer
  #     before_action :add_inline_attachment!
  #
  #     def welcome
  #       mail
  #     end
  #
  #     private
  #
  #       def add_inline_attachment!
  #         attachments.inline["footer.jpg"] = File.read('/path/to/filename.jpg')
  #       end
  #   end
  #
  # Callbacks in Action Mailer are implemented using
  # <tt>AbstractController::Callbacks</tt>, so you can define and configure
  # callbacks in the same manner that you would use callbacks in classes that
  # inherit from <tt>ActionController::Base</tt>.
  #
  # Note that unless you have a specific reason to do so, you should prefer
  # using <tt>before_action</tt> rather than <tt>after_action</tt> in your
  # Action Mailer classes so that headers are parsed properly.
  #
  # = Previewing emails
  #
  # You can preview your email templates visually by adding a mailer preview file to the
  # <tt>ActionMailer::Base.preview_path</tt>. Since most emails do something interesting
  # with database data, you'll need to write some scenarios to load messages with fake data:
  #
  #   class NotifierMailerPreview < ActionMailer::Preview
  #     def welcome
  #       NotifierMailer.welcome(User.first)
  #     end
  #   end
  #
  # Methods must return a <tt>Mail::Message</tt> object which can be generated by calling the mailer
  # method without the additional <tt>deliver_now</tt> / <tt>deliver_later</tt>. The location of the
  # mailer previews directory can be configured using the <tt>preview_path</tt> option which has a default
  # of <tt>test/mailers/previews</tt>:
  #
  #   config.action_mailer.preview_path = "#{Rails.root}/lib/mailer_previews"
  #
  # An overview of all previews is accessible at <tt>http://localhost:3000/rails/mailers</tt>
  # on a running development server instance.
  #
  # Previews can also be intercepted in a similar manner as deliveries can be by registering
  # a preview interceptor that has a <tt>previewing_email</tt> method:
  #
  #   class CssInlineStyler
  #     def self.previewing_email(message)
  #       # inline CSS styles
  #     end
  #   end
  #
  #   config.action_mailer.preview_interceptors :css_inline_styler
  #
  # Note that interceptors need to be registered both with <tt>register_interceptor</tt>
  # and <tt>register_preview_interceptor</tt> if they should operate on both sending and
  # previewing emails.
  #
  # = Configuration options
  #
  # These options are specified on the class level, like
  # <tt>ActionMailer::Base.raise_delivery_errors = true</tt>
  #
  # * <tt>default_options</tt> - You can pass this in at a class level as well as within the class itself as
  #   per the above section.
  #
  # * <tt>logger</tt> - the logger is used for generating information on the mailing run if available.
  #   Can be set to +nil+ for no logging. Compatible with both Ruby's own +Logger+ and Log4r loggers.
  #
  # * <tt>smtp_settings</tt> - Allows detailed configuration for <tt>:smtp</tt> delivery method:
  #   * <tt>:address</tt> - Allows you to use a remote mail server. Just change it from its default
  #     "localhost" setting.
  #   * <tt>:port</tt> - On the off chance that your mail server doesn't run on port 25, you can change it.
  #   * <tt>:domain</tt> - If you need to specify a HELO domain, you can do it here.
  #   * <tt>:user_name</tt> - If your mail server requires authentication, set the username in this setting.
  #   * <tt>:password</tt> - If your mail server requires authentication, set the password in this setting.
  #   * <tt>:authentication</tt> - If your mail server requires authentication, you need to specify the
  #     authentication type here.
  #     This is a symbol and one of <tt>:plain</tt> (will send the password Base64 encoded), <tt>:login</tt> (will
  #     send the password Base64 encoded) or <tt>:cram_md5</tt> (combines a Challenge/Response mechanism to exchange
  #     information and a cryptographic Message Digest 5 algorithm to hash important information)
  #   * <tt>:enable_starttls_auto</tt> - Detects if STARTTLS is enabled in your SMTP server and starts
  #     to use it. Defaults to <tt>true</tt>.
  #   * <tt>:openssl_verify_mode</tt> - When using TLS, you can set how OpenSSL checks the certificate. This is
  #     really useful if you need to validate a self-signed and/or a wildcard certificate. You can use the name
  #     of an OpenSSL verify constant (<tt>'none'</tt>, <tt>'peer'</tt>, <tt>'client_once'</tt>,
  #     <tt>'fail_if_no_peer_cert'</tt>) or directly the constant (<tt>OpenSSL::SSL::VERIFY_NONE</tt>,
  #     <tt>OpenSSL::SSL::VERIFY_PEER</tt>, ...).
  #
  # * <tt>sendmail_settings</tt> - Allows you to override options for the <tt>:sendmail</tt> delivery method.
  #   * <tt>:location</tt> - The location of the sendmail executable. Defaults to <tt>/usr/sbin/sendmail</tt>.
  #   * <tt>:arguments</tt> - The command line arguments. Defaults to <tt>-i -t</tt> with <tt>-f sender@address</tt>
  #     added automatically before the message is sent.
  #
  # * <tt>file_settings</tt> - Allows you to override options for the <tt>:file</tt> delivery method.
  #   * <tt>:location</tt> - The directory into which emails will be written. Defaults to the application
  #     <tt>tmp/mails</tt>.
  #
  # * <tt>raise_delivery_errors</tt> - Whether or not errors should be raised if the email fails to be delivered.
  #
  # * <tt>delivery_method</tt> - Defines a delivery method. Possible values are <tt>:smtp</tt> (default),
  #   <tt>:sendmail</tt>, <tt>:test</tt>, and <tt>:file</tt>. Or you may provide a custom delivery method
  #   object e.g. +MyOwnDeliveryMethodClass+. See the Mail gem documentation on the interface you need to
  #   implement for a custom delivery agent.
  #
  # * <tt>perform_deliveries</tt> - Determines whether emails are actually sent from Action Mailer when you
  #   call <tt>.deliver</tt> on an email message or on an Action Mailer method. This is on by default but can
  #   be turned off to aid in functional testing.
  #
  # * <tt>deliveries</tt> - Keeps an array of all the emails sent out through the Action Mailer with
  #   <tt>delivery_method :test</tt>. Most useful for unit and functional testing.
  #
  # * <tt>deliver_later_queue_name</tt> - The name of the queue used with <tt>deliver_later</tt>.
  class Base < AbstractController::Base
    include DeliveryMethods
    include Previews

    abstract!

    include AbstractController::Rendering

    include AbstractController::Logger
    include AbstractController::Helpers
    include AbstractController::Translation
    include AbstractController::AssetPaths
    include AbstractController::Callbacks

    include ActionView::Layouts

    PROTECTED_IVARS = AbstractController::Rendering::DEFAULT_PROTECTED_INSTANCE_VARIABLES + [:@_action_has_layout]

    def _protected_ivars # :nodoc:
      PROTECTED_IVARS
    end

    helper ActionMailer::MailHelper

<<<<<<< HEAD
=======
    private_class_method :new #:nodoc:
    private_class_method :find_class #:nodoc:

>>>>>>> ff5fcf65
    class_attribute :default_params
    self.default_params = {
      mime_version: "1.0",
      charset:      "UTF-8",
      content_type: "text/plain",
      parts_order:  [ "text/plain", "text/enriched", "text/html" ]
    }.freeze

    class << self
      # Register one or more Observers which will be notified when mail is delivered.
      def register_observers(*observers)
        observers.flatten.compact.each { |observer| register_observer(observer) }
      end

      # Register one or more Interceptors which will be called before mail is sent.
      def register_interceptors(*interceptors)
        interceptors.flatten.compact.each { |interceptor| register_interceptor(interceptor) }
      end

      # Unregister one or more Interceptors which would be called before mail is sent.
      def unregister_interceptors(*interceptors)
        interceptors.flatten.compact.each { |interceptor| unregister_interceptor(interceptor) }
      end

      # Register an Observer which will be notified when mail is delivered.
      # Either a class, string or symbol can be passed in as the Observer.
      # If a string or symbol is passed in it will be camelized and constantized.
      def register_observer(observer)
        delivery_observer = find_class(observer)

        Mail.register_observer(delivery_observer)
      end

      # Register an Interceptor which will be called before mail is sent.
      # Either a class, string or symbol can be passed in as the Interceptor.
      # If a string or symbol is passed in it will be camelized and constantized.
      def register_interceptor(interceptor)
        delivery_interceptor = find_class(interceptor)

        Mail.register_interceptor(delivery_interceptor)
      end

      # Unregister a previously registered interceptor.
      # Either a class, string or symbol can be passed in as the Interceptor.
      # If a string or symbol is passed in it will be camelized and constantized.
      def unregister_interceptor(interceptor)
        delivery_interceptor = find_class(interceptor)

        Mail.unregister_interceptor(delivery_interceptor)
      end

      # Returns the name of current mailer. This method is also being used as a path for a view lookup.
      # If this is an anonymous mailer, this method will return +anonymous+ instead.
      def mailer_name
        @mailer_name ||= anonymous? ? "anonymous" : name.underscore
      end
      # Allows to set the name of current mailer.
      attr_writer :mailer_name
      alias :controller_path :mailer_name

      # Sets the defaults through app configuration:
      #
      #     config.action_mailer.default(from: "no-reply@example.org")
      #
      # Aliased by ::default_options=
      def default(value = nil)
        self.default_params = default_params.merge(value).freeze if value
        default_params
      end
      # Allows to set defaults through app configuration:
      #
      #    config.action_mailer.default_options = { from: "no-reply@example.org" }
      alias :default_options= :default

      # Receives a raw email, parses it into an email object, decodes it,
      # instantiates a new mailer, and passes the email object to the mailer
      # object's +receive+ method.
      #
      # If you want your mailer to be able to process incoming messages, you'll
      # need to implement a +receive+ method that accepts the raw email string
      # as a parameter:
      #
      #   class MyMailer < ActionMailer::Base
      #     def receive(mail)
      #       # ...
      #     end
      #   end
      def receive(raw_mail)
        ActiveSupport::Notifications.instrument("receive.action_mailer") do |payload|
          mail = Mail.new(raw_mail)
          set_payload_for_mail(payload, mail)
          new.receive(mail)
        end
      end

      # Wraps an email delivery inside of <tt>ActiveSupport::Notifications</tt> instrumentation.
      #
      # This method is actually called by the <tt>Mail::Message</tt> object itself
      # through a callback when you call <tt>:deliver</tt> on the <tt>Mail::Message</tt>,
      # calling +deliver_mail+ directly and passing a <tt>Mail::Message</tt> will do
      # nothing except tell the logger you sent the email.
      def deliver_mail(mail) #:nodoc:
        ActiveSupport::Notifications.instrument("deliver.action_mailer") do |payload|
          set_payload_for_mail(payload, mail)
          yield # Let Mail do the delivery actions
        end
      end

      def respond_to?(method, include_private = false) #:nodoc:
        super || action_methods.include?(method.to_s)
      end

    protected

      def set_payload_for_mail(payload, mail) #:nodoc:
        payload[:mailer]     = name
        payload[:message_id] = mail.message_id
        payload[:subject]    = mail.subject
        payload[:to]         = mail.to
        payload[:from]       = mail.from
        payload[:bcc]        = mail.bcc if mail.bcc.present?
        payload[:cc]         = mail.cc  if mail.cc.present?
        payload[:date]       = mail.date
        payload[:mail]       = mail.encoded
      end

      def method_missing(method_name, *args) # :nodoc:
        if action_methods.include?(method_name.to_s)
          MessageDelivery.new(self, method_name, *args)
        else
          super
        end
      end
    end

    attr_internal :message

    # Instantiate a new mailer object. If +method_name+ is not +nil+, the mailer
    # will be initialized according to the named method. If not, the mailer will
    # remain uninitialized (useful when you only need to invoke the "receive"
    # method, for instance).
    def initialize
      super()
      @_mail_was_called = false
      @_message = Mail.new
    end

    def process(method_name, *args) #:nodoc:
      payload = {
        mailer: self.class.name,
        action: method_name
      }

      ActiveSupport::Notifications.instrument("process.action_mailer", payload) do
        super
        @_message = NullMail.new unless @_mail_was_called
      end
    end

    class NullMail #:nodoc:
      def body; '' end
      def header; {} end

      def respond_to?(string, include_all=false)
        true
      end

      def method_missing(*args)
        nil
      end
    end

    # Returns the name of the mailer object.
    def mailer_name
      self.class.mailer_name
    end

    # Allows you to pass random and unusual headers to the new <tt>Mail::Message</tt>
    # object which will add them to itself.
    #
    #   headers['X-Special-Domain-Specific-Header'] = "SecretValue"
    #
    # You can also pass a hash into headers of header field names and values,
    # which will then be set on the <tt>Mail::Message</tt> object:
    #
    #   headers 'X-Special-Domain-Specific-Header' => "SecretValue",
    #           'In-Reply-To' => incoming.message_id
    #
    # The resulting <tt>Mail::Message</tt> will have the following in its header:
    #
    #   X-Special-Domain-Specific-Header: SecretValue
    #
    # Note about replacing already defined headers:
    #
    # * +subject+
    # * +sender+
    # * +from+
    # * +to+
    # * +cc+
    # * +bcc+
    # * +reply-to+
    # * +orig-date+
    # * +message-id+
    # * +references+
    #
    # Fields can only appear once in email headers while other fields such as
    # <tt>X-Anything</tt> can appear multiple times.
    #
    # If you want to replace any header which already exists, first set it to
    # +nil+ in order to reset the value otherwise another field will be added
    # for the same header.
    def headers(args = nil)
      if args
        @_message.headers(args)
      else
        @_message
      end
    end

    # Allows you to add attachments to an email, like so:
    #
    #  mail.attachments['filename.jpg'] = File.read('/path/to/filename.jpg')
    #
    # If you do this, then Mail will take the file name and work out the mime type
    # set the Content-Type, Content-Disposition, Content-Transfer-Encoding and
    # base64 encode the contents of the attachment all for you.
    #
    # You can also specify overrides if you want by passing a hash instead of a string:
    #
    #  mail.attachments['filename.jpg'] = {mime_type: 'application/x-gzip',
    #                                      content: File.read('/path/to/filename.jpg')}
    #
    # If you want to use a different encoding than Base64, you can pass an encoding in,
    # but then it is up to you to pass in the content pre-encoded, and don't expect
    # Mail to know how to decode this data:
    #
    #  file_content = SpecialEncode(File.read('/path/to/filename.jpg'))
    #  mail.attachments['filename.jpg'] = {mime_type: 'application/x-gzip',
    #                                      encoding: 'SpecialEncoding',
    #                                      content: file_content }
    #
    # You can also search for specific attachments:
    #
    #  # By Filename
    #  mail.attachments['filename.jpg']   # => Mail::Part object or nil
    #
    #  # or by index
    #  mail.attachments[0]                # => Mail::Part (first attachment)
    #
    def attachments
      if @_mail_was_called
        LateAttachmentsProxy.new(@_message.attachments)
      else
        @_message.attachments
      end
    end

    class LateAttachmentsProxy < SimpleDelegator
      def inline; _raise_error end
      def []=(_name, _content); _raise_error end

      private
        def _raise_error
          raise RuntimeError, "Can't add attachments after `mail` was called.\n" \
                              "Make sure to use `attachments[]=` before calling `mail`."
        end
    end

    # The main method that creates the message and renders the email templates. There are
    # two ways to call this method, with a block, or without a block.
    #
    # It accepts a headers hash. This hash allows you to specify
    # the most used headers in an email message, these are:
    #
    # * +:subject+ - The subject of the message, if this is omitted, Action Mailer will
    #   ask the Rails I18n class for a translated +:subject+ in the scope of
    #   <tt>[mailer_scope, action_name]</tt> or if this is missing, will translate the
    #   humanized version of the +action_name+
    # * +:to+ - Who the message is destined for, can be a string of addresses, or an array
    #   of addresses.
    # * +:from+ - Who the message is from
    # * +:cc+ - Who you would like to Carbon-Copy on this email, can be a string of addresses,
    #   or an array of addresses.
    # * +:bcc+ - Who you would like to Blind-Carbon-Copy on this email, can be a string of
    #   addresses, or an array of addresses.
    # * +:reply_to+ - Who to set the Reply-To header of the email to.
    # * +:date+ - The date to say the email was sent on.
    #
    # You can set default values for any of the above headers (except +:date+)
    # by using the ::default class method:
    #
    #  class Notifier < ActionMailer::Base
    #    default from: 'no-reply@test.lindsaar.net',
    #            bcc: 'email_logger@test.lindsaar.net',
    #            reply_to: 'bounces@test.lindsaar.net'
    #  end
    #
    # If you need other headers not listed above, you can either pass them in
    # as part of the headers hash or use the <tt>headers['name'] = value</tt>
    # method.
    #
    # When a +:return_path+ is specified as header, that value will be used as
    # the 'envelope from' address for the Mail message. Setting this is useful
    # when you want delivery notifications sent to a different address than the
    # one in +:from+. Mail will actually use the +:return_path+ in preference
    # to the +:sender+ in preference to the +:from+ field for the 'envelope
    # from' value.
    #
    # If you do not pass a block to the +mail+ method, it will find all
    # templates in the view paths using by default the mailer name and the
    # method name that it is being called from, it will then create parts for
    # each of these templates intelligently, making educated guesses on correct
    # content type and sequence, and return a fully prepared <tt>Mail::Message</tt>
    # ready to call <tt>:deliver</tt> on to send.
    #
    # For example:
    #
    #   class Notifier < ActionMailer::Base
    #     default from: 'no-reply@test.lindsaar.net'
    #
    #     def welcome
    #       mail(to: 'mikel@test.lindsaar.net')
    #     end
    #   end
    #
    # Will look for all templates at "app/views/notifier" with name "welcome".
    # If no welcome template exists, it will raise an ActionView::MissingTemplate error.
    #
    # However, those can be customized:
    #
    #   mail(template_path: 'notifications', template_name: 'another')
    #
    # And now it will look for all templates at "app/views/notifications" with name "another".
    #
    # If you do pass a block, you can render specific templates of your choice:
    #
    #   mail(to: 'mikel@test.lindsaar.net') do |format|
    #     format.text
    #     format.html
    #   end
    #
    # You can even render plain text directly without using a template:
    #
    #   mail(to: 'mikel@test.lindsaar.net') do |format|
    #     format.text { render plain: "Hello Mikel!" }
    #     format.html { render html: "<h1>Hello Mikel!</h1>".html_safe }
    #   end
    #
    # Which will render a +multipart/alternative+ email with +text/plain+ and
    # +text/html+ parts.
    #
    # The block syntax also allows you to customize the part headers if desired:
    #
    #   mail(to: 'mikel@test.lindsaar.net') do |format|
    #     format.text(content_transfer_encoding: "base64")
    #     format.html
    #   end
    #
    def mail(headers = {}, &block)
      return @_message if @_mail_was_called && headers.blank? && !block

      m = @_message

      # At the beginning, do not consider class default for content_type
      content_type = headers[:content_type]

      # Call all the procs (if any)
      default_values = {}
      self.class.default.each do |k,v|
        default_values[k] = v.is_a?(Proc) ? instance_eval(&v) : v
      end

      # Handle defaults
      headers = headers.reverse_merge(default_values)
      headers[:subject] ||= default_i18n_subject

      # Apply charset at the beginning so all fields are properly quoted
      m.charset = charset = headers[:charset]

      # Set configure delivery behavior
      wrap_delivery_behavior!(headers.delete(:delivery_method), headers.delete(:delivery_method_options))

      # Assign all headers except parts_order, content_type, body, template_name, and template_path
      assignable = headers.except(:parts_order, :content_type, :body, :template_name, :template_path)
      assignable.each { |k, v| m[k] = v }

      # Render the templates and blocks
      responses = collect_responses(headers, &block)
      @_mail_was_called = true

      create_parts_from_responses(m, responses)

      # Setup content type, reapply charset and handle parts order
      m.content_type = set_content_type(m, content_type, headers[:content_type])
      m.charset      = charset

      if m.multipart?
        m.body.set_sort_order(headers[:parts_order])
        m.body.sort_parts!
      end

      m
    end

    def self.find_class(klass_or_string_or_symbol)
      case klass_or_string_or_symbol
      when String, Symbol
        klass_or_string_or_symbol.to_s.camelize.constantize
      else
        klass_or_string_or_symbol
      end
    end

  protected

    # Used by #mail to set the content type of the message.
    #
    # It will use the given +user_content_type+, or multipart if the mail
    # message has any attachments. If the attachments are inline, the content
    # type will be "multipart/related", otherwise "multipart/mixed".
    #
    # If there is no content type passed in via headers, and there are no
    # attachments, or the message is multipart, then the default content type is
    # used.
    def set_content_type(m, user_content_type, class_default)
      params = m.content_type_parameters || {}
      case
      when user_content_type.present?
        user_content_type
      when m.has_attachments?
        if m.attachments.detect(&:inline?)
          ["multipart", "related", params]
        else
          ["multipart", "mixed", params]
        end
      when m.multipart?
        ["multipart", "alternative", params]
      else
        m.content_type || class_default
      end
    end

    # Translates the +subject+ using Rails I18n class under <tt>[mailer_scope, action_name]</tt> scope.
    # If it does not find a translation for the +subject+ under the specified scope it will default to a
    # humanized version of the <tt>action_name</tt>.
    # If the subject has interpolations, you can pass them through the +interpolations+ parameter.
    def default_i18n_subject(interpolations = {})
      mailer_scope = self.class.mailer_name.tr('/', '.')
      I18n.t(:subject, interpolations.merge(scope: [mailer_scope, action_name], default: action_name.humanize))
    end

    def collect_responses(headers) #:nodoc:
      responses = []

      if block_given?
        collector = ActionMailer::Collector.new(lookup_context) { render(action_name) }
        yield(collector)
        responses = collector.responses
      elsif headers[:body]
        responses << {
          body: headers.delete(:body),
          content_type: self.class.default[:content_type] || "text/plain"
        }
      else
        templates_path = headers.delete(:template_path) || self.class.mailer_name
        templates_name = headers.delete(:template_name) || action_name

        each_template(Array(templates_path), templates_name) do |template|
          self.formats = template.formats

          responses << {
            body: render(template: template),
            content_type: template.type.to_s
          }
        end
      end

      responses
    end

    def each_template(paths, name, &block) #:nodoc:
      templates = lookup_context.find_all(name, paths)
      if templates.empty?
        raise ActionView::MissingTemplate.new(paths, name, paths, false, 'mailer')
      else
        templates.uniq(&:formats).each(&block)
      end
    end

    def create_parts_from_responses(m, responses) #:nodoc:
      if responses.size == 1 && !m.has_attachments?
        responses[0].each { |k,v| m[k] = v }
      elsif responses.size > 1 && m.has_attachments?
        container = Mail::Part.new
        container.content_type = "multipart/alternative"
        responses.each { |r| insert_part(container, r, m.charset) }
        m.add_part(container)
      else
        responses.each { |r| insert_part(m, r, m.charset) }
      end
    end

    def insert_part(container, response, charset) #:nodoc:
      response[:charset] ||= charset
      part = Mail::Part.new(response)
      container.add_part(part)
    end

    # Emails do not support relative path links.
    def self.supports_path?
      false
    end

    ActiveSupport.run_load_hooks(:action_mailer, self)
  end
end<|MERGE_RESOLUTION|>--- conflicted
+++ resolved
@@ -441,12 +441,8 @@
 
     helper ActionMailer::MailHelper
 
-<<<<<<< HEAD
-=======
-    private_class_method :new #:nodoc:
     private_class_method :find_class #:nodoc:
 
->>>>>>> ff5fcf65
     class_attribute :default_params
     self.default_params = {
       mime_version: "1.0",
