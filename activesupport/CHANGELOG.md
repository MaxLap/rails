## unreleased ##

<<<<<<< HEAD
*   Fix `ActiveSupport::TimeZone.parse` when time is at a local DST jump.
    Fixes #9678.

    *Andrew White*


## Rails 3.2.13.rc1 (Feb 17, 2013) ##
=======
*   No changes.


## Rails 3.2.13 (Feb 17, 2013) ##

>>>>>>> a4b55827

*   Fix DateTime comparison with DateTime::Infinity object.

    *Dan Kubb*

*   Remove surrogate unicode character encoding from ActiveSupport::JSON.encode
    The encoding scheme was broken for unicode characters outside the basic
    multilingual plane; since json is assumed to be UTF-8, and we already force the
    encoding to UTF-8 simply pass through the un-encoded characters.

    *Brett Carter*

*   Fix mocha v0.13.0 compatibility. *James Mead*

*   `#as_json` isolates options when encoding a hash. [Backport #8185]
    Fix #8182

    *Yves Senn*

*   Handle the possible Permission Denied errors atomic.rb might trigger due to
    its chown and chmod calls. [Backport #8027]

    *Daniele Sluijters*


## Rails 3.2.12 (Feb 11, 2013) ##

*   No changes.


## Rails 3.2.11 (Jan 8, 2012) ##

*   Hash.from_xml raises when it encounters type="symbol" or type="yaml".
    Use Hash.from_trusted_xml to parse this XML.

    CVE-2013-0156

    *Jeremy Kemper*


## Rails 3.2.10 (Jan 2, 2013) ##

*   No changes.


## Rails 3.2.9 (Nov 12, 2012) ##

*   Add logger.push_tags and .pop_tags to complement logger.tagged:

        class Job
          def before
            Rails.logger.push_tags :jobs, self.class.name
          end

          def after
            Rails.logger.pop_tags 2
          end
        end

    *Jeremy Kemper*

*  Add %:z and %::z format string support to ActiveSupport::TimeWithZone#strftime. [fixes #6962] *kennyj*


## Rails 3.2.8 (Aug 9, 2012) ##

*   Fix ActiveSupport integration with Mocha > 0.12.1. *Mike Gunderloy*

*   Reverted the deprecation of ActiveSupport::JSON::Variable. *Rafael Mendonça França*

*   ERB::Util.html_escape now escapes single quotes. *Santiago Pastorino*


## Rails 3.2.7 (Jul 26, 2012) ##

*   Hash#fetch(fetch) is not the same as doing hash[key]

*   adds a missing require [fixes #6896]

*   make sure the inflection rules are loaded when cherry-picking active_support/core_ext/string/inflections.rb [fixes #6884]

*   Merge pull request #6857 from rsutphin/as_core_ext_time_missing_require

*   bump AS deprecation_horizon to 4.0


## Rails 3.2.6 (Jun 12, 2012) ##

*   No changes.


## Rails 3.2.5 (Jun 1, 2012) ##

*   ActiveSupport::JSON::Variable is deprecated. Define your own #as_json and #encode_json methods
    for custom JSON string literals. *Erich Menge*


## Rails 3.2.4 (May 31, 2012) ##

*   Added #beginning_of_hour and #end_of_hour to Time and DateTime core
    extensions. *Mark J. Titorenko*


## Rails 3.2.3 (March 30, 2012) ##

*   No changes.


## Rails 3.2.2 (March 1, 2012) ##

*   No changes.


## Rails 3.2.1 (January 26, 2012) ##

*   Documentation fixes and improvements.

*   Update time zone offset information. *Ravil Bayramgalin*

*   The deprecated `ActiveSupport::Base64.decode64` calls `::Base64.decode64`
    now. *Jonathan Viney*

*   Fixes uninitialized constant `ActiveSupport::TaggedLogging::ERROR`. *kennyj*


## Rails 3.2.0 (January 20, 2012) ##

*   ActiveSupport::Base64 is deprecated in favor of ::Base64. *Sergey Nartimov*

*   Module#synchronize is deprecated with no replacement.  Please use `monitor`
    from ruby's standard library.

*   (Date|DateTime|Time)#beginning_of_week accept an optional argument to
    be able to set the day at which weeks are assumed to start.

*   Deprecated ActiveSupport::MessageEncryptor#encrypt and decrypt. *José Valim*

*   ActiveSupport::Notifications.subscribed provides subscriptions to events while a block runs. *fxn*

*   Module#qualified_const_(defined?|get|set) are analogous to the corresponding methods
    in the standard API, but accept qualified constant names. *fxn*

*   Added inflection #deconstantize which complements #demodulize. This inflection
    removes the righmost segment in a qualified constant name. *fxn*

*   Added ActiveSupport:TaggedLogging that can wrap any standard Logger class to provide tagging capabilities *DHH*

        Logger = ActiveSupport::TaggedLogging.new(Logger.new(STDOUT))
        Logger.tagged("BCX") { Logger.info "Stuff" }                            # Logs "[BCX] Stuff"
        Logger.tagged("BCX", "Jason") { Logger.info "Stuff" }                   # Logs "[BCX] [Jason] Stuff"
        Logger.tagged("BCX") { Logger.tagged("Jason") { Logger.info "Stuff" } } # Logs "[BCX] [Jason] Stuff"

*   Added safe_constantize that constantizes a string but returns nil instead of an exception if the constant (or part of it) does not exist *Ryan Oblak*

*   ActiveSupport::OrderedHash is now marked as extractable when using Array#extract_options! *Prem Sichanugrist*

*   Added Array#prepend as an alias for Array#unshift and Array#append as an alias for Array#<< *DHH*

*   The definition of blank string for Ruby 1.9 has been extended to Unicode whitespace.
    Also, in 1.8 the ideographic space U+3000 is considered to be whitespace. *Akira Matsuda, Damien Mathieu*

*   The inflector understands acronyms. *dlee*

*   Deprecated ActiveSupport::Memoizable in favor of Ruby memoization pattern *José Valim*

*   Added Time#all_day/week/quarter/year as a way of generating ranges (example: Event.where(created_at: Time.now.all_week)) *DHH*

*   Added instance_accessor: false as an option to Class#cattr_accessor and friends *DHH*

*   Removed ActiveSupport::SecureRandom in favor of SecureRandom from the standard library *Jon Leighton*

*   ActiveSupport::OrderedHash now has different behavior for #each and
    \#each_pair when given a block accepting its parameters with a splat. *Andrew Radev*

*   ActiveSupport::BufferedLogger#silence is deprecated.  If you want to squelch
    logs for a certain block, change the log level for that block.

*   ActiveSupport::BufferedLogger#open_log is deprecated.  This method should
    not have been public in the first place.

*   ActiveSupport::BufferedLogger's behavior of automatically creating the
    directory for your log file is deprecated.  Please make sure to create the
    directory for your log file before instantiating.

*   ActiveSupport::BufferedLogger#auto_flushing is deprecated.  Either set the
    sync level on the underlying file handle like this:

        f = File.open('foo.log', 'w')
        f.sync = true
        ActiveSupport::BufferedLogger.new f

    Or tune your filesystem.  The FS cache is now what controls flushing.

*   ActiveSupport::BufferedLogger#flush is deprecated.  Set sync on your
    filehandle, or tune your filesystem.

Please check [3-1-stable](https://github.com/rails/rails/blob/3-1-stable/activesupport/CHANGELOG.md) for previous changes.<|MERGE_RESOLUTION|>--- conflicted
+++ resolved
@@ -1,20 +1,13 @@
 ## unreleased ##
 
-<<<<<<< HEAD
 *   Fix `ActiveSupport::TimeZone.parse` when time is at a local DST jump.
     Fixes #9678.
 
     *Andrew White*
 
 
-## Rails 3.2.13.rc1 (Feb 17, 2013) ##
-=======
-*   No changes.
-
-
 ## Rails 3.2.13 (Feb 17, 2013) ##
 
->>>>>>> a4b55827
 
 *   Fix DateTime comparison with DateTime::Infinity object.
 
