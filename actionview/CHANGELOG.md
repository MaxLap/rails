<<<<<<< HEAD
*   `translate` should handle `raise` flag correctly in case of both main and default
    translation is missing.
=======
## Rails 4.2.2 (June 16, 2015) ##

* No Changes *


## Rails 4.2.1 (March 19, 2014) ##
>>>>>>> 5d101c33

    Fixes #19967

    *Bernard Potocki*

*   `translate` allows `default: [[]]` again for a default value of `[]`.

    Fixes #19640.

    *Adam Prescott*

*   `translate` should accept nils as members of the `:default`
    parameter without raising a translation missing error.  Fixes a
    regression introduced 362557e.

    Fixes #19419

    *Justin Coyne*


*   `number_to_percentage` does not crash with `Float::NAN` or `Float::INFINITY`
    as input when `precision: 0` is used.

    Fixes #19227.

    *Yves Senn*


## Rails 4.2.1 (March 19, 2015) ##

*   Default translations that have a lower precedence than an html safe default,
    but are not themselves safe, should not be marked as html_safe.

    *Justin Coyne*

*   Added an explicit error message, in `ActionView::PartialRenderer`
    for partial `rendering`, when the value of option `as` has invalid characters.

    *Angelo Capilleri*


## Rails 4.2.0 (December 20, 2014) ##

*   Local variable in a partial is now available even if a falsy value is
    passed to `:object` when rendering a partial.

    Fixes #17373.

    *Agis Anastasopoulos*

*   Add support for `:enforce_utf8` option in `form_for`.

    This is the same option that was added in 06388b0 to `form_tag` and allows
    users to skip the insertion of the UTF8 enforcer tag in a form.

    * claudiob *

*   Fix a bug that <%= foo(){ %> and <%= foo()do %> in view templates were not regarded
    as Ruby block calls.

    * Akira Matsuda *

*   Update `select_tag` to work correctly with `:include_blank` option passing a string.

    Fixes #16483.

    *Frank Groeneveld*

*   Changed the meaning of `render "foo/bar"`.

    Previously, calling `render "foo/bar"` in a controller action is equivalent
    to `render file: "foo/bar"`. In Rails 4.2, this has been changed to mean
    `render template: "foo/bar"` instead. If you need to render a file, please
    change your code to use the explicit form (`render file: "foo/bar"`) instead.

    *Jeremy Jackson*

*   Add support for ARIA attributes in tags.

    Example:

        <%= f.text_field :name, aria: { required: "true", hidden: "false" } %>

    now generates:

         <input aria-hidden="false" aria-required="true" id="user_name" name="user[name]" type="text">

    *Paola Garcia Casadiego*

*   Provide a `builder` object when using the `label` form helper in block form.

    The new `builder` object responds to `translation`, allowing I18n fallback support
    when you want to customize how a particular label is presented.

    *Alex Robbin*

*   Add I18n support for input/textarea placeholder text.

    Placeholder I18n follows the same convention as `label` I18n.

    *Alex Robbin*

*   Fix that render layout: 'messages/layout' should also be added to the dependency tracker tree.

    *DHH*

*   Add `PartialIteration` object used when rendering collections.

    The iteration object is available as the local variable
    `#{template_name}_iteration` when rendering partials with collections.

    It gives access to the `size` of the collection being iterated over,
    the current `index` and two convenience methods `first?` and `last?`.

    *Joel Junström*, *Lucas Uyezu*

*   Return an absolute instead of relative path from an asset url in the case
    of the `asset_host` proc returning nil.

    *Jolyon Pawlyn*

*   Fix `html_escape_once` to properly handle hex escape sequences (e.g. &#x1a2b;).

    *John F. Douthat*

*   Added String support for min and max properties for date field helpers.

    *Todd Bealmear*

*   The `highlight` helper now accepts a block to be used instead of the `highlighter`
    option.

    *Lucas Mazza*

*   The `except` and `highlight` helpers now accept regular expressions.

    *Jan Szumiec*

*   Flatten the array parameter in `safe_join`, so it behaves consistently with
    `Array#join`.

    *Paul Grayson*

*   Honor `html_safe` on array elements in tag values, as we do for plain string
    values.

    *Paul Grayson*

*   Add `ActionView::Template::Handler.unregister_template_handler`.

    It performs the opposite of `ActionView::Template::Handler.register_template_handler`.

    *Zuhao Wan*

*   Bring `cache_digest` rake tasks up-to-date with the latest API changes.

    *Jiri Pospisil*

*   Allow custom `:host` option to be passed to `asset_url` helper that
    overwrites `config.action_controller.asset_host` for particular asset.

    *Hubert Łępicki*

*   Deprecate `AbstractController::Base.parent_prefixes`.
    Override `AbstractController::Base.local_prefixes` when you want to change
    where to find views.

    *Nick Sutterer*

*   Take label values into account when doing I18n lookups for model attributes.

    The following:

        # form.html.erb
        <%= form_for @post do |f| %>
          <%= f.label :type, value: "long" %>
        <% end %>

        # en.yml
        en:
          activerecord:
            attributes:
              post/long: "Long-form Post"

    Used to simply return "long", but now it will return "Long-form
    Post".

    *Joshua Cody*

*   Change `asset_path` to use File.join to create proper paths:

    Before:

        https://some.host.com//assets/some.js

    After:

        https://some.host.com/assets/some.js

    *Peter Schröder*

*   Change `favicon_link_tag` default mimetype from `image/vnd.microsoft.icon` to
    `image/x-icon`.

    Before:

        # => favicon_link_tag 'myicon.ico'
        <link href="/assets/myicon.ico" rel="shortcut icon" type="image/vnd.microsoft.icon" />

    After:

        # => favicon_link_tag 'myicon.ico'
        <link href="/assets/myicon.ico" rel="shortcut icon" type="image/x-icon" />

    *Geoffroy Lorieux*

*   Remove wrapping div with inline styles for hidden form fields.

    We are dropping HTML 4.01 and XHTML strict compliance since input tags directly
    inside a form are valid HTML5, and the absence of inline styles help in validating
    for Content Security Policy.

    *Joost Baaij*

*   `collection_check_boxes` respects `:index` option for the hidden field name.

    Fixes #14147.

    *Vasiliy Ermolovich*

*   `date_select` helper with option `with_css_classes: true` does not overwrite other classes.

    *Izumi Wong-Horiuchi*

*   `number_to_percentage` does not crash with `Float::NAN` or `Float::INFINITY`
    as input.

    Fixes #14405.

    *Yves Senn*

*   Add `include_hidden` option to `collection_check_boxes` helper.

    *Vasiliy Ermolovich*

*   Fixed a problem where the default options for the `button_tag` helper are not
    applied correctly.

    Fixes #14254.

    *Sergey Prikhodko*

*   Take variants into account when calculating template digests in ActionView::Digestor.

    The arguments to ActionView::Digestor#digest are now being passed as a hash
    to support variants and allow more flexibility in the future. The support for
    regular (required) arguments is deprecated and will be removed in Rails 5.0 or later.

    *Piotr Chmolowski, Łukasz Strzałkowski*

Please check [4-1-stable](https://github.com/rails/rails/blob/4-1-stable/actionview/CHANGELOG.md) for previous changes.<|MERGE_RESOLUTION|>--- conflicted
+++ resolved
@@ -1,14 +1,5 @@
-<<<<<<< HEAD
 *   `translate` should handle `raise` flag correctly in case of both main and default
     translation is missing.
-=======
-## Rails 4.2.2 (June 16, 2015) ##
-
-* No Changes *
-
-
-## Rails 4.2.1 (March 19, 2014) ##
->>>>>>> 5d101c33
 
     Fixes #19967
 
@@ -35,6 +26,11 @@
     Fixes #19227.
 
     *Yves Senn*
+
+
+## Rails 4.2.2 (June 16, 2015) ##
+
+* No Changes *
 
 
 ## Rails 4.2.1 (March 19, 2015) ##
